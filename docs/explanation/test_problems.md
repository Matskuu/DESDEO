# Test problems

In DESDEO, some known test problem have been implemented and may be used to test the framework and the optimization methods implemented in it.
Here, some of those test problems are introduced and described.

## The four bar truss design problem (RE21)

The four bar truss design problem [1] has, as its two objective funtions, structural volume and joint displacement, and areas of member cross-sections as the four decision variables. The decision variables are constrained has four constraints related to member stresses. The variables are continuous and the problem's Pareto front is convex.

The objective functions and constraints for the four bar truss design problem are defined as follows:

$$\begin{align}
    &\min_{\mathbf{x}} & f_1(\mathbf{x}) & = L(2x_1 + \sqrt{2}x_2 + \sqrt{x_3} + x_4) \\
    & & f_2(\mathbf{x}) & = \frac{FL}{E}\left(\frac{2}{x_1} + \frac{2\sqrt{2}}{x_2}
    - \frac{2\sqrt{2}}{x_3} + \frac{2}{x_4}\right) \\
    &\text{s.t.,}   & \frac{F}{\sigma} \leq x_1 & \leq 3\frac{F}{\sigma},\\
    & & \sqrt{2}\frac{F}{\sigma} \leq x_2 & \leq 3\frac{F}{\sigma},\\
    & & \sqrt{2}\frac{F}{\sigma} \leq x_3 & \leq 3\frac{F}{\sigma},\\
    & & \frac{F}{\sigma} \leq x_4 & \leq 3\frac{F}{\sigma},\\
\end{align}$$

where $x_1, x_4 \in [a, 3a]$, $x_2, x_3 \in [\sqrt{2}a, 3a]$, and $a = F/\sigma$. The parameters are defined as $F = 10$ $kN$, $E = 2e^5$ $kN/cm^2$, $L = 200$ $cm$, and $\sigma = 10$ $kN/cm^2$.

Here is an approximation of the four bar truss design problem's Pareto front:

## The reinforced concrete beam design problem (RE22)

In the reinforced concrete beam design problem [3], the first objective is to minimize the total cost of concrete and reinforcing steel of the beam. The second objective is to minimize the sum of the two constraint violations. The decision variable $x_1$ has a predefined discrete value[^1] from 0.2 to 15. That makes the decision variables a mix of continuous and discrete variables.

The objective functions and constraints for the reinforced concrete beam design problem are defined as follows:

$$\begin{align}
    &\min_{\mathbf{x}} & f_1(\mathbf{x}) & = 29.4x_1 + 0.6x_2x_3 \\
    & & f_2(\mathbf{x}) & = \sum_{i=1}^2 \max\{g_i(\mathbf{x}), 0\} \\
    &\text{s.t.,}   & g_1(\mathbf{x}) & = x_1x_3 - 7.735\frac{x_1^2}{x_2} - 180 \geq 0,\\
    & & g_2(\mathbf{x}) & = 4 - \frac{x_3}{x_2} \geq 0,
\end{align}$$

where $x_2 \in [0,20]$ and $x_3 \in [0,40].$

Here is an approximation of the reinforced concrete beam design problem's Pareto front:

## The pressure vessel design problem (RE23)

The pressure vessel design problem [4] involves a cylindrical pressure vessel that is capped at both ends by hemispherical heads. The first objective is to minimize the total cost, including the cost of material, forming and welding. The second objective is to minimize the sum of the three constraint violations. The decision variables $x_1$ and $x_2$ represent the thickness of the shell and the head, and the decision variables $x_3$ and $x_4$ represent the inner radius and length of the cylindrical section. The units for each decision variable are inches. The decision variables $x_1$ and $x_2$ are integer multiples of 0.0625 inches, which is the available thickness of rolled steel plates. That makes the decision variables a mix of continuous and discrete variables. The Pareto front for the problem is disconnected.

The objective functions and constraints for the reinforced concrete beam design problem are defined as follows:

$$\begin{align}
    &\min_{\mathbf{x}} & f_1(\mathbf{x}) & = 0.6224x_1x_3x_4 + 1.7781x_2x_3^2 + 3.1661x_1^2x_4 + 19.84x_1^2x_3 \\
    & & f_2(\mathbf{x}) & = \sum_{i=1}^3 \max\{g_i(\mathbf{x}), 0\} \\
    &\text{s.t.,}   & g_1(\mathbf{x}) & = -x_1 + 0.0193x_3 \leq 0,\\
    & & g_2(\mathbf{x}) & = -x_2 + 0.00954x_3 \leq 0, \\
    & & g_3(\mathbf{x}) & = -\pi x_3^2x_4 - \frac{4}{3}\pi x_3^3 + 1\ 296\ 000 \leq 0.
\end{align}$$

Here is an approximation of the pressure vessel design problem's Pareto front:

## The hatch cover design problem (RE24)

In the hatch cover design problem [3], the first objective is to minimize the weight of the hatch cover. The second objective is to minimize the sum of the four constraint violations. The two decision variables $x_1$ and $x_2$ represent the flange thickness and the beam height of the hatch cover. Both decision variables are continuous and the Pareto front for the problem is convex.

The objective functions and constraints for the hatch cover design problem are defined as follows:

$$\begin{align}
    &\min_{\mathbf{x}} & f_1(\mathbf{x}) & = x_1 + 120x_2 \\
    & & f_2(\mathbf{x}) & = \sum_{i=1}^4 \max\{g_i(\mathbf{x}), 0\} \\
    &\text{s.t.,}   & g_1(\mathbf{x}) & = 1.0 - \frac{\sigma_b}{\sigma_{b,max}} \geq 0,\\
    & & g_2(\mathbf{x}) & = 1.0 - \frac{\tau}{\tau_{max}} \geq 0, \\
    & & g_3(\mathbf{x}) & = 1.0 - \frac{\delta}{\delta_{max}} \geq 0, \\
    & & g_4(\mathbf{x}) & = 1.0 - \frac{\sigma_b}{\sigma_{k}} \geq 0,
\end{align}$$

where $x_1 \in [0.5, 4]$ and $x_2 \in [4, 50]$. The parameters are defined as $\sigma_{b,max} = 700 kg/cm^2$, $\tau_{max} = 450 kg/cm$, $\delta_{max} = 1.5 cm$, $\sigma_k = Ex_1^2/100 kg/cm^2$, $\sigma_b = 4500/(x_1x_2) kg/cm^2$, $\tau = 1800/x_2 kg/cm^2$, $\delta = 56.2 \times 10^4/(Ex_1x_2^2)$, and $E = 700\ 000 kg/cm^2$.
<<<<<<< HEAD

Here is an approximation of the hatch cover design problem's Pareto front (taken from [2]), where the $x$ and $y$ axes represent the values of the objective functions $f_1$ and $f_2$ respectively:
=======
>>>>>>> 4fe7beeb

Here is an approximation of the hatch cover design problem's Pareto front:

## References
[1]: Cheng, F. Y., & Li, X. S. (1999). Generalized center method for multiobjective engineering optimization. Engineering Optimization, 31(5), 641-661.

[2]: Tanabe, R. & Ishibuchi, H. (2020). An easy-to-use real-world multi-objective optimization problem suite. Applied soft computing, 89, 106078. https://doi.org/10.1016/j.asoc.2020.106078.

[3]: Amir, H. M., & Hasegawa, T. (1989). Nonlinear mixed-discrete structural optimization. Journal of Structural Engineering, 115(3), 626-646.

[4]: Kannan, B. K., & Kramer, S. N. (1994). An augmented Lagrange multiplier based method for mixed integer discrete continuous optimization and its applications to mechanical design.

[^1]: A set of predefined discrete values for the first decision variable: {0.2, 0.31, 0.4, 0.44, 0.6, 0.62, 0.79, 0.8, 0.88, 0.93, 1, 1.2, 1.24, 1.32, 1.4, 1.55, 1.58, 1.6, 1.76, 1.8, 1.86, 2, 2.17, 2.2, 2.37, 2.4, 2.48, 2.6, 2.64, 2.79, 2.8, 3, 3.08, 3, 1, 3.16, 3.41, 3.52, 3.6, 3.72, 3.95, 3.96, 4, 4.03, 4.2, 4.34, 4.4, 4.65, 4.74, 4.8, 4.84, 5, 5.28, 5.4, 5.53, 5.72, 6, 6.16, 6.32, 6.6, 7.11, 7.2, 7.8, 7.9, 8, 8.4, 8.69, 9, 9.48, 10.27, 11, 11.06, 11.85, 12, 13, 14, 15}.<|MERGE_RESOLUTION|>--- conflicted
+++ resolved
@@ -72,11 +72,6 @@
 \end{align}$$
 
 where $x_1 \in [0.5, 4]$ and $x_2 \in [4, 50]$. The parameters are defined as $\sigma_{b,max} = 700 kg/cm^2$, $\tau_{max} = 450 kg/cm$, $\delta_{max} = 1.5 cm$, $\sigma_k = Ex_1^2/100 kg/cm^2$, $\sigma_b = 4500/(x_1x_2) kg/cm^2$, $\tau = 1800/x_2 kg/cm^2$, $\delta = 56.2 \times 10^4/(Ex_1x_2^2)$, and $E = 700\ 000 kg/cm^2$.
-<<<<<<< HEAD
-
-Here is an approximation of the hatch cover design problem's Pareto front (taken from [2]), where the $x$ and $y$ axes represent the values of the objective functions $f_1$ and $f_2$ respectively:
-=======
->>>>>>> 4fe7beeb
 
 Here is an approximation of the hatch cover design problem's Pareto front:
 
