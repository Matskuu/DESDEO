--- conflicted
+++ resolved
@@ -1,11 +1,8 @@
 """General utilities related to solvers."""
 
-<<<<<<< HEAD
+import shutil
+
 import numpy as np
-
-from desdeo.problem import ObjectiveTypeEnum, Problem, VariableDomainTypeEnum, numpy_array_to_objective_dict
-=======
-import shutil
 
 from desdeo.problem import (
     ObjectiveTypeEnum,
@@ -13,10 +10,9 @@
     TensorVariable,
     VariableDimensionEnum,
     VariableDomainTypeEnum,
+    numpy_array_to_objective_dict,
     variable_dimension_enumerate,
 )
->>>>>>> faadc036
-
 from desdeo.tools.generics import BaseSolver
 from desdeo.tools.gurobipy_solver_interfaces import GurobipySolver
 from desdeo.tools.ng_solver_interfaces import NevergradGenericSolver
@@ -73,21 +69,30 @@
         return [available_solvers["proximal"]]
 
     # check if the problem is differentiable and if it is mixed integer
-    if problem.is_twice_differentiable and shutil.which("bonmin") and problem.variable_domain in [
-        VariableDomainTypeEnum.integer,
-        VariableDomainTypeEnum.mixed,
-    ]:
-        solvers.append(available_solvers["pyomo_bonmin"]) # bonmin has to be installed
+    if (
+        problem.is_twice_differentiable
+        and shutil.which("bonmin")
+        and problem.variable_domain
+        in [
+            VariableDomainTypeEnum.integer,
+            VariableDomainTypeEnum.mixed,
+        ]
+    ):
+        solvers.append(available_solvers["pyomo_bonmin"])  # bonmin has to be installed
 
     # check if the problem is differentiable and continuous
-    if problem.is_twice_differentiable and shutil.which("ipopt") and problem.variable_domain in [VariableDomainTypeEnum.continuous]:
-        solvers.append(available_solvers["pyomo_ipopt"]) # ipopt has to be installed
+    if (
+        problem.is_twice_differentiable
+        and shutil.which("ipopt")
+        and problem.variable_domain in [VariableDomainTypeEnum.continuous]
+    ):
+        solvers.append(available_solvers["pyomo_ipopt"])  # ipopt has to be installed
 
     # check if the problem is linear
     if problem.is_linear:
         solvers.append(available_solvers["gurobipy"])
     if problem.is_linear and shutil.which("gurobi"):
-        solvers.append(available_solvers["pyomo_gurobi"]) # gurobi has to be installed
+        solvers.append(available_solvers["pyomo_gurobi"])  # gurobi has to be installed
     if problem.is_linear and shutil.which("cbc"):
         solvers.append(available_solvers["pyomo_cbc"])
 
@@ -100,7 +105,7 @@
     return solvers
 
 
-def guess_best_solver(problem: Problem) -> BaseSolver:
+def guess_best_solver(problem: Problem) -> BaseSolver:  # noqa: PLR0911
     """Given a problem, tries to guess the best solver to handle it.
 
     Args:
@@ -128,14 +133,23 @@
             return available_solvers["gurobipy"]
 
         # check if the problem is differentiable and if it is mixed integer
-        if problem.is_twice_differentiable and shutil.which("bonmin") and problem.variable_domain in [
-            VariableDomainTypeEnum.integer,
-            VariableDomainTypeEnum.mixed,
-        ]:
+        if (
+            problem.is_twice_differentiable
+            and shutil.which("bonmin")
+            and problem.variable_domain
+            in [
+                VariableDomainTypeEnum.integer,
+                VariableDomainTypeEnum.mixed,
+            ]
+        ):
             return available_solvers["pyomo_bonmin"]
 
         # check if the problem is differentiable and continuous
-        if problem.is_twice_differentiable and shutil.which("ipopt") and problem.variable_domain in [VariableDomainTypeEnum.continuous]:
+        if (
+            problem.is_twice_differentiable
+            and shutil.which("ipopt")
+            and problem.variable_domain in [VariableDomainTypeEnum.continuous]
+        ):
             return available_solvers["pyomo_ipopt"]
 
     if all_data_based and has_discrete:
@@ -212,10 +226,8 @@
         for obj in problem.objectives
     }
 
-def payoff_table_method(
-    problem: Problem,
-    solver: BaseSolver = None
-) -> tuple[dict[str, float], dict[str, float]]:
+
+def payoff_table_method(problem: Problem, solver: BaseSolver = None) -> tuple[dict[str, float], dict[str, float]]:
     """Solves a representation for the ideal and nadir points for a multiobjective optimization problem.
 
     Args:
