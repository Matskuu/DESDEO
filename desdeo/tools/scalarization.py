"""Defines various functions for scalarizing multiobjective optimization problems.

Note that when scalarization functions are defined, they must add the post-fix
'_min' to any symbol representing objective functions so that the maximization
or minimization of the corresponding objective functions may be correctly
accounted for when computing scalarization function values.
"""

import numpy as np

from desdeo.problem import (
    Constraint,
    ConstraintTypeEnum,
    Problem,
    ScalarizationFunction,
    Variable,
    VariableTypeEnum,
)
from desdeo.tools.utils import (
    get_corrected_ideal_and_nadir,
    get_corrected_reference_point,
)


class ScalarizationError(Exception):
    """Raised when issues with creating or adding scalarization functions are encountered."""


class Op:
    """Defines the supported operators in the MathJSON format."""

    # TODO: move this to problem/schema.py, make it use this, and import it here from there
    # Basic arithmetic operators
    NEGATE = "Negate"
    ADD = "Add"
    SUB = "Subtract"
    MUL = "Multiply"
    DIV = "Divide"

    # Exponentation and logarithms
    EXP = "Exp"
    LN = "Ln"
    LB = "Lb"
    LG = "Lg"
    LOP = "LogOnePlus"
    SQRT = "Sqrt"
    SQUARE = "Square"
    POW = "Power"

    # Rounding operators
    ABS = "Abs"
    CEIL = "Ceil"
    FLOOR = "Floor"

    # Trigonometric operations
    ARCCOS = "Arccos"
    ARCCOSH = "Arccosh"
    ARCSIN = "Arcsin"
    ARCSINH = "Arcsinh"
    ARCTAN = "Arctan"
    ARCTANH = "Arctanh"
    COS = "Cos"
    COSH = "Cosh"
    SIN = "Sin"
    SINH = "Sinh"
    TAN = "Tan"
    TANH = "Tanh"

    # Comparison operators
    EQUAL = "Equal"
    GREATER = "Greater"
    GREATER_EQUAL = "GreaterEqual"
    LESS = "Less"
    LESS_EQUAL = "LessEqual"
    NOT_EQUAL = "NotEqual"

    # Other operators
    MAX = "Max"
    RATIONAL = "Rational"


def objective_dict_has_all_symbols(problem: Problem, obj_dict: dict[str, float]) -> bool:
    """Check that a dict has all the objective function symbols of a problem as its keys.

    Args:
        problem (Problem): the problem with the objective symbols.
        obj_dict (dict[str, float]): a dict that should have a key for each objective symbol.

    Returns:
        bool: whether all the symbols are present or not.
    """
    return all(obj.symbol in obj_dict for obj in problem.objectives)


def add_asf_nondiff(
    problem: Problem,
    symbol: str,
    reference_point: dict[str, float],
    reference_in_aug=False,
    delta: float = 0.000001,
    rho: float = 0.000001,
) -> tuple[Problem, str]:
    r"""Add the achievement scalarizing function for a problem with the reference point.

    This is the non-differentiable variant of the achievement scalarizing function, which
    means the resulting scalarization function is non-differentiable.
    Requires that the ideal and nadir point have been defined for the problem.

    The scalarization is defined as follows:

    \begin{equation}
        \mathcal{S}_\text{ASF}(F(\mathbf{x}); \mathbf{q}, \mathbf{z}^\star, \mathbf{z}^\text{nad}) =
        \underset{i=1,\ldots,k}{\text{max}}
        \left[
        \frac{f_i(\mathbf{x}) - q_i}{z^\text{nad}_i - (z_i^\star - \delta)}
        \right]
        + \rho\sum_{i=1}^{k} \frac{f_i(\mathbf{x})}{z_i^\text{nad} - (z_i^\star - \delta)},
    \end{equation}

    where $\mathbf{q} = [q_1,\dots,q_k]$ is a reference point, $\mathbf{z^\star} = [z_1^\star,\dots,z_k^\star]$
    is the ideal point, $\mathbf{z}^\text{nad} = [z_1^\text{nad},\dots,z_k^\text{nad}]$ is the nadir point, $k$
    is the number of objective functions, and $\delta$ and $\rho$ are small scalar values. The summation term
    in the scalarization is known as the _augmentation term_. If the reference point is chosen to
    be used in the augmentation term (`reference_in_aug=True`), then
    the reference point components are subtracted from the objective function values in the nominator
    of the augmentation term. That is:

    \begin{equation}
        \mathcal{S}_\text{ASF}(F(\mathbf{x}); \mathbf{q}, \mathbf{z}^\star, \mathbf{z}^\text{nad}) =
        \underset{i=1,\ldots,k}{\text{max}}
        \left[
        \frac{f_i(\mathbf{x}) - q_i}{z^\text{nad}_i - (z_i^\star - \delta)}
        \right]
        + \rho\sum_{i=1}^{k} \frac{f_i(\mathbf{x}) - q_i}{z_i^\text{nad} - (z_i^\star - \delta)}.
    \end{equation}

    Args:
        problem (Problem): the problem to which the scalarization function should be added.
        symbol (str): the symbol to reference the added scalarization function.
        reference_point (dict[str, float]): a reference point as an objective dict.
        reference_in_aug (bool): whether the reference point should be used in
            the augmentation term as well. Defaults to False.
        delta (float, optional): the scalar value used to define the utopian point (ideal - delta).
            Defaults to 0.000001.
        rho (float, optional): the weight factor used in the augmentation term. Defaults to 0.000001.

    Raises:
        ScalarizationError: there are missing elements in the reference point, or if any of the ideal or nadir
            point values are undefined (None).

    Returns:
        tuple[Problem, str]: A tuple containing a copy of the problem with the scalarization function added,
            and the symbol of the added scalarization function.
    """
    # check that the reference point has all the objective components
    if not objective_dict_has_all_symbols(problem, reference_point):
        msg = f"The given reference point {reference_point} does not have a component defined for all the objectives."
        raise ScalarizationError(msg)

    # check if minimizing or maximizing and adjust ideal and nadir values correspondingly
    ideal_point, nadir_point = get_corrected_ideal_and_nadir(problem)

    if any(value is None for value in ideal_point.values()) or any(value is None for value in nadir_point.values()):
        msg = f"There are undefined values in either the ideal ({ideal_point}) or the nadir point ({nadir_point})."
        raise ScalarizationError(msg)

    # Build the max term
    max_operands = [
        (
            f"({obj.symbol}_min - {reference_point[obj.symbol]}{" * -1" if obj.maximize else ''}) "
            f"/ ({nadir_point[obj.symbol]} - ({ideal_point[obj.symbol]} - {delta}))"
        )
        for obj in problem.objectives
    ]
    max_term = f"{Op.MAX}({', '.join(max_operands)})"

    # Build the augmentation term
    if not reference_in_aug:
        aug_operands = [
            f"{obj.symbol}_min / ({nadir_point[obj.symbol]} - ({ideal_point[obj.symbol]} - {delta}))"
            for obj in problem.objectives
        ]
    else:
        aug_operands = [
            (
                f"({obj.symbol}_min - {reference_point[obj.symbol]}{" * -1" if obj.maximize else 1}) "
                f"/ ({nadir_point[obj.symbol]} - ({ideal_point[obj.symbol]} - {delta}))"
            )
            for obj in problem.objectives
        ]

    aug_term = " + ".join(aug_operands)

    asf_function = f"{max_term} + {rho} * ({aug_term})"

    # Add the function to the problem
    scalarization_function = ScalarizationFunction(
        name="Achievement scalarizing function",
        symbol=symbol,
        func=asf_function,
        is_linear=False,
        is_convex=False,
        is_twice_differentiable=False,
    )
    return problem.add_scalarization(scalarization_function), symbol


def add_group_asf(
    problem: Problem,
    symbol: str,
    reference_points: list[dict[str, float]],
    delta: float = 1e-6,
    rho: float = 1e-6
) -> tuple[Problem, str]:
    r"""Add the achievement scalarizing function for multiple decision makers.

    The scalarization function is defined as follows:

    \begin{align}
        &\mbox{minimize} &&\max_{i,d} [w_{id}(f_{id}(\mathbf{x})-\overline{z}_{id})] +
        \rho \sum^k_{i=1} \sum^{n_d}_{d=1} w_{id}f_{id}(\mathbf{x}) \\
        &\mbox{subject to} &&\mathbf{x} \in \mathbf{X},
    \end{align}

    where $w_{id} = \frac{1}{z^{nad}_{id} - z^{uto}_{id}}$.

    Args:
        problem (Problem): the problem to which the scalarization function should be added.
        symbol (str): the symbol to reference the added scalarization function.
        reference_points (list[dict[str, float]]): a list of reference points as objective dicts.
        delta (float, optional): a small scalar used to define the utopian point. Defaults to 1e-6.
        rho (float, optional): the weight factor used in the augmentation term. Defaults to 1e-6.

    Raises:
        ScalarizationError: there are missing elements in any reference point.

    Returns:
        tuple[Problem, str]: A tuple containing a copy of the problem with the scalarization function added,
            and the symbol of the added scalarization function.
    """
    # check reference points
    for reference_point in reference_points:
        if not objective_dict_has_all_symbols(problem, reference_point):
            msg = f"The give reference point {reference_point} is missing a value for one or more objectives."
            raise ScalarizationError(msg)

    ideal, nadir = get_corrected_ideal_and_nadir(problem)

    # calculate the weights
    weights = {
        obj.symbol: 1 / (nadir[obj.symbol] - (ideal[obj.symbol] - delta))
        for obj in problem.objectives
    }

    # form the max and augmentation terms
    max_terms = []
    aug_exprs = []
    for i in range(len(reference_points)):
        corrected_rp = get_corrected_reference_point(problem, reference_points[i])
        for obj in problem.objectives:
            max_terms.append(f"({weights[obj.symbol]}) * ({obj.symbol}_min - {corrected_rp[obj.symbol]})")

        aug_expr = " + ".join([f"({weights[obj.symbol]} * {obj.symbol}_min)" for obj in problem.objectives])
        aug_exprs.append(aug_expr)
    max_terms = ", ".join(max_terms)
    aug_exprs = " + ".join(aug_exprs)

    func = f"{Op.MAX}({max_terms}) + {rho} * ({aug_exprs})"

    scalarization_function = ScalarizationFunction(
        name="Achievement scalarizing function for multiple decision makers",
        symbol=symbol,
        func=func,
        is_convex=problem.is_convex,
        is_linear=problem.is_linear,
        is_twice_differentiable=False,
    )
    return problem.add_scalarization(scalarization_function), symbol


def add_group_asf_diff(
    problem: Problem,
    symbol: str,
    reference_points: list[dict[str, float]],
    delta: float = 1e-6,
    rho: float = 1e-6
) -> tuple[Problem, str]:
    r"""Add the differentiable variant of the achievement scalarizing function for multiple decision makers.

    The scalarization function is defined as follows:

    \begin{align}
        &\mbox{minimize} &&\alpha +
        \rho \sum^k_{i=1} \sum^{n_d}_{d=1} w_{id}f_{id}(\mathbf{x}) \\
        &\mbox{subject to} && w_{id}(f_{id}(\mathbf{x})-\overline{z}_{id}) - \alpha \leq 0,\\
        &&&\mathbf{x} \in \mathbf{X},
    \end{align}

    where $w_{id} = \frac{1}{z^{nad}_{id} - z^{uto}_{id}}$.

    Args:
        problem (Problem): the problem to which the scalarization function should be added.
        symbol (str): the symbol to reference the added scalarization function.
        reference_points (list[dict[str, float]]): a list of reference points as objective dicts.
        delta (float, optional): a small scalar used to define the utopian point. Defaults to 1e-6.
        rho (float, optional): the weight factor used in the augmentation term. Defaults to 1e-6.

    Raises:
        ScalarizationError: there are missing elements in any reference point.

    Returns:
        tuple[Problem, str]: A tuple containing a copy of the problem with the scalarization function added,
            and the symbol of the added scalarization function.
    """
    # check reference points
    for reference_point in reference_points:
        if not objective_dict_has_all_symbols(problem, reference_point):
            msg = f"The give reference point {reference_point} is missing a value for one or more objectives."
            raise ScalarizationError(msg)

    ideal, nadir = get_corrected_ideal_and_nadir(problem)

    # define the auxiliary variable
    alpha = Variable(name="alpha", symbol="_alpha", variable_type=VariableTypeEnum.real, lowerbound=-float("Inf"), upperbound=float("Inf"), initial_value=1.0)

    # calculate the weights
    weights = {
        obj.symbol: 1 / (nadir[obj.symbol] - (ideal[obj.symbol] - delta))
        for obj in problem.objectives
    }

    # form the constaint and augmentation expressions
    # constraint expressions are formed into a list of lists
    con_terms = []
    aug_exprs = []
    for i in range(len(reference_points)):
        corrected_rp = get_corrected_reference_point(problem, reference_points[i])
        rp = {}
        for obj in problem.objectives:
            rp[obj.symbol] = f"(({weights[obj.symbol]}) * ({obj.symbol}_min - {corrected_rp[obj.symbol]})) - _alpha"
        con_terms.append(rp)
        aug_expr = " + ".join([f"({weights[obj.symbol]} * {obj.symbol}_min)" for obj in problem.objectives])
        aug_exprs.append(aug_expr)
    aug_exprs = " + ".join(aug_exprs)

    func = f"_alpha + {rho} * ({aug_exprs})"

    scalarization_function = ScalarizationFunction(
        name="Differentiable achievement scalarizing function for multiple decision makers",
        symbol=symbol,
        func=func,
        is_convex=problem.is_convex,
        is_linear=problem.is_linear,
        is_twice_differentiable=problem.is_twice_differentiable,
    )

    constraints = []
    # loop to create a constraint for every objective of every reference point given
    for i in range(len(reference_points)):
        for obj in problem.objectives:
            # since we are subtracting a constant value, the linearity, convexity,
            # and differentiability of the objective function, and hence the
            # constraint, should not change.
            constraints.append(
                Constraint(
                    name=f"Constraint for {obj.symbol}",
                    symbol=f"{obj.symbol}_con_{i+1}",
                    func=con_terms[i][obj.symbol],
                    cons_type=ConstraintTypeEnum.LTE,
                    is_linear=obj.is_linear,
                    is_convex=obj.is_convex,
                    is_twice_differentiable=obj.is_twice_differentiable,
                )
            )
    _problem = problem.add_variables([alpha])
    _problem = _problem.add_scalarization(scalarization_function)
    return _problem.add_constraints(constraints), symbol


def add_asf_generic_diff(
    problem: Problem,
    symbol: str,
    reference_point: dict[str, float],
    weights: dict[str, float],
    reference_point_aug: dict[str, float] | None = None,
    weights_aug: dict[str, float] | None = None,
    rho: float = 1e-6,
) -> tuple[Problem, str]:
    r"""Adds the differentiable variant of the generic achievement scalarizing function.

    \begin{align*}
        \min \quad & \alpha + \rho \sum_{i=1}^k \frac{f_i(\mathbf{x})}{w_i} \\
        \text{s.t.} \quad & \frac{f_i(\mathbf{x}) - q_i}{w_i} - \alpha \leq 0,\\
        & \mathbf{x} \in S,
    \end{align*}

    where $f_i$ are objective functions, $q_i$ is a component of the reference point,
    and $w_i$ are components of the weight vector (which are assumed to be positive),
    $\rho$ and $\delta$ are small scalar values, $S$ is the feasible solution
    space of the original problem, and $\alpha$ is an auxiliary variable.
    The summation term in the scalarization is known as the _augmentation term_.
    If a reference point is chosen to be used in the augmentation term, e.g., a separate
    reference point for the augmentation term is given (`reference_point_aug`), then
    the reference point components are subtracted from the objective function values
    in the nominator of the augmentation term. That is:

    \begin{align*}
        \min \quad & \alpha + \rho \sum_{i=1}^k \frac{f_i(\mathbf{x}) - q_i}{w_i} \\
        \text{s.t.} \quad & \frac{f_i(\mathbf{x}) - q_i}{w_i} - \alpha \leq 0,\\
        & \mathbf{x} \in S,
    \end{align*}

    References:
        Wierzbicki, A. P. (1982). A mathematical basis for satisficing decision
            making. Mathematical modelling, 3(5), 391-405.

    Args:
        problem (Problem): the problem the scalarization is added to.
        symbol (str): the symbol given to the added scalarization.
        reference_point (dict[str, float]): a dict with keys corresponding to objective
            function symbols and values to reference point components, i.e.,
            aspiration levels.
        weights (dict[str, float]): the weights to be used in the scalarization function. Must be positive.
        reference_point_aug (dict[str, float], optional): a dict with keys corresponding to objective
            function symbols and values to reference point components for the augmentation term, i.e.,
            aspiration levels. Defeults to None.
        weights_aug (dict[str, float], optional): the weights to be used in the scalarization function's
            augmentation term. Must be positive. Defaults to None.
        rho (float, optional): a small scalar value to scale the sum in the objective
            function of the scalarization. Defaults to 1e-6.

    Returns:
        tuple[Problem, str]: a tuple with the copy of the problem with the added
            scalarization and the symbol of the added scalarization.
    """
    # check reference point
    if not objective_dict_has_all_symbols(problem, reference_point):
        msg = f"The give reference point {reference_point} is missing a value for one or more objectives."
        raise ScalarizationError(msg)

    # check augmentation term reference point
    if reference_point_aug is not None and not objective_dict_has_all_symbols(problem, reference_point_aug):
        msg = f"The given reference point for the augmentation term {reference_point_aug} does not have a component defined for all the objectives."
        raise ScalarizationError(msg)

    # check the weight vector
    if not objective_dict_has_all_symbols(problem, weights):
        msg = f"The given weight vector {weights} is missing a value for one or more objectives."
        raise ScalarizationError(msg)

    # check the weight vector for the augmentation term
    if weights_aug is not None and not objective_dict_has_all_symbols(problem, weights_aug):
        msg = f"The given weight vector {weights_aug} is missing a value for one or more objectives."
        raise ScalarizationError(msg)

    ideal_point, nadir_point = get_corrected_ideal_and_nadir(problem)
    corrected_rp = get_corrected_reference_point(problem, reference_point)
    if reference_point_aug is not None:
        corrected_rp_aug = get_corrected_reference_point(problem, reference_point_aug)

    # define the auxiliary variable
    alpha = Variable(name="alpha", symbol="_alpha", variable_type=VariableTypeEnum.real, lowerbound=-float("Inf"), upperbound=float("Inf"), initial_value=1.0)

    # define the augmentation term
    if reference_point_aug is None and weights_aug is None:
        # no reference point in augmentation term
        # same weights for both terms
        aug_expr = " + ".join([f"({obj.symbol}_min / {weights[obj.symbol]})" for obj in problem.objectives])
    elif reference_point_aug is None and weights_aug is not None:
        # different weights provided for augmentation term
        aug_expr = " + ".join([f"({obj.symbol}_min / {weights_aug[obj.symbol]})" for obj in problem.objectives])
    elif reference_point_aug is not None and weights_aug is None:
        # reference point in augmentation term
        aug_expr = " + ".join(
            [f"(({obj.symbol}_min - {corrected_rp_aug[obj.symbol]}) / {weights[obj.symbol]})" for obj in problem.objectives]
        )
    else:
        aug_expr = " + ".join(
            [f"(({obj.symbol}_min - {corrected_rp_aug[obj.symbol]}) / {weights_aug[obj.symbol]})" for obj in problem.objectives]
        )

    target_expr = f"_alpha + {rho}*" + f"({aug_expr})"
    scalarization = ScalarizationFunction(
        name="Generic ASF scalarization objective function",
        symbol=symbol,
        func=target_expr,
        is_convex=problem.is_convex,
        is_linear=problem.is_linear,
        is_twice_differentiable=problem.is_twice_differentiable,
    )

    constraints = []

    for obj in problem.objectives:
        expr = f"({obj.symbol}_min - {corrected_rp[obj.symbol]}) / {weights[obj.symbol]} - _alpha"

        # since we are subtracting a constant value, the linearity, convexity,
        # and differentiability of the objective function, and hence the
        # constraint, should not change.
        constraints.append(
            Constraint(
                name=f"Constraint for {obj.symbol}",
                symbol=f"{obj.symbol}_con",
                func=expr,
                cons_type=ConstraintTypeEnum.LTE,
                is_linear=obj.is_linear,
                is_convex=obj.is_convex,
                is_twice_differentiable=obj.is_twice_differentiable,
            )
        )

    _problem = problem.add_variables([alpha])
    _problem = _problem.add_scalarization(scalarization)
    return _problem.add_constraints(constraints), symbol


def add_asf_generic_nondiff(
    problem: Problem,
    symbol: str,
    reference_point: dict[str, float],
    weights: dict[str, float],
    reference_point_aug: dict[str, float] | None = None,
    weights_aug: dict[str, float] | None = None,
    rho: float = 0.000001,
) -> tuple[Problem, str]:
    r"""Adds the generic achievement scalarizing function to a problem with the given reference point, and weights.

    This is the non-differentiable variant of the generic achievement scalarizing function, which
    means the resulting scalarization function is non-differentiable. Compared to `add_asf_nondiff`, this
    variant is useful, when the problem being scalarized does not have a defined ideal or nadir point,
    or both. The weights should be non-zero to avoid zero division.

    The scalarization is defined as follows:

    \begin{equation}
        \mathcal{S}_\text{ASF}(F(\mathbf{x}); \mathbf{q}, \mathbf{w}) =
        \underset{i=1,\ldots,k}{\text{max}}
        \left[
        \frac{f_i(\mathbf{x}) - q_i}{w_i}
        \right]
        + \rho\sum_{i=1}^{k} \frac{f_i(\mathbf{x})}{w_i},
    \end{equation}

    where $\mathbf{q} = [q_1,\dots,q_k]$ is a reference point, $\mathbf{w} =
    [w_1,\dots,w_k]$ are weights, $k$ is the number of objective functions, and
    $\delta$ and $\rho$ are small scalar values. The summation term in the
    scalarization is known as the _augmentation term_. If a reference point is
    chosen to be used in the augmentation term, e.g., a separate
    reference point for the augmentation term is given (`reference_point_aug`), then
    the reference point components are subtracted from the objective function values
    in the nominator of the augmentation term. That is:

    \begin{equation}
        \mathcal{S}_\text{ASF}(F(\mathbf{x}); \mathbf{q}, \mathbf{w}) =
        \underset{i=1,\ldots,k}{\text{max}}
        \left[
        \frac{f_i(\mathbf{x}) - q_i}{w_i}
        \right]
        + \rho\sum_{i=1}^{k} \frac{f_i(\mathbf{x}) - q_i}{w_i}.
    \end{equation}

    Args:
        problem (Problem): the problem to which the scalarization function should be added.
        symbol (str): the symbol to reference the added scalarization function.
        reference_point (dict[str, float]): a reference point with as many components as there are objectives.
        weights (dict[str, float]): the weights to be used in the scalarization function. must be positive.
        reference_point_aug (dict[str, float], optional): a dict with keys corresponding to objective
            function symbols and values to reference point components for the augmentation term, i.e.,
            aspiration levels. Defeults to None.
        weights_aug (dict[str, float], optional): the weights to be used in the scalarization function's
            augmentation term. Must be positive. Defaults to None.
        rho (float, optional): the weight factor used in the augmentation term. Defaults to 0.000001.

    Raises:
        ScalarizationError: If either the reference point or the weights given are missing any of the objective
            components.
        ScalarizationError: If any of the ideal or nadir point values are undefined (None).

    Returns:
        tuple[Problem, str]: A tuple containing a copy of the problem with the scalarization function added,
            and the symbol of the added scalarization function.
    """
    # check reference point
    if not objective_dict_has_all_symbols(problem, reference_point):
        msg = f"The give reference point {reference_point} is missing a value for one or more objectives."
        raise ScalarizationError(msg)

    # check augmentation term reference point
    if reference_point_aug is not None and not objective_dict_has_all_symbols(problem, reference_point_aug):
        msg = f"The given reference point for the augmentation term {reference_point_aug} does not have a component defined for all the objectives."
        raise ScalarizationError(msg)

    # check the weight vector
    if not objective_dict_has_all_symbols(problem, weights):
        msg = f"The given weight vector {weights} is missing a value for one or more objectives."
        raise ScalarizationError(msg)

    # check the weight vector for the augmentation term
    if weights_aug is not None and not objective_dict_has_all_symbols(problem, weights_aug):
        msg = f"The given weight vector {weights_aug} is missing a value for one or more objectives."
        raise ScalarizationError(msg)

    # get the corrected reference point
    corrected_rp = get_corrected_reference_point(problem, reference_point)
    if reference_point_aug is not None:
        corrected_rp_aug = get_corrected_reference_point(problem, reference_point_aug)

    # check if minimizing or maximizing and adjust ideal and nadir values correspondingly
    ideal_point, nadir_point = get_corrected_ideal_and_nadir(problem)

    # Build the max term
    max_operands = [
        (f"({obj.symbol}_min - {corrected_rp[obj.symbol]}) / ({weights[obj.symbol]})") for obj in problem.objectives
    ]
    max_term = f"{Op.MAX}({', '.join(max_operands)})"

    # Build the augmentation term
    if reference_point_aug is None and weights_aug is None:
        # no reference point in augmentation term
        # same weights for both terms
        aug_expr = " + ".join([f"({obj.symbol}_min / {weights[obj.symbol]})" for obj in problem.objectives])
    elif reference_point_aug is None and weights_aug is not None:
        # different weights provided for augmentation term
        aug_expr = " + ".join([f"({obj.symbol}_min / {weights_aug[obj.symbol]})" for obj in problem.objectives])
    elif reference_point_aug is not None and weights_aug is None:
        # reference point in augmentation term
        aug_expr = " + ".join(
            [f"(({obj.symbol}_min - {corrected_rp_aug[obj.symbol]}) / {weights[obj.symbol]})" for obj in problem.objectives]
        )
    else:
        aug_expr = " + ".join(
            [f"(({obj.symbol}_min - {corrected_rp_aug[obj.symbol]}) / {weights_aug[obj.symbol]})" for obj in problem.objectives]
        )

    # Collect the terms
    sf = f"{max_term} + {rho} * ({aug_expr})"

    # Add the function to the problem
    scalarization_function = ScalarizationFunction(
        name="Generic achievement scalarizing function",
        symbol=symbol,
        func=sf,
        is_linear=False,
        is_convex=False,
        is_twice_differentiable=False,
    )
    return problem.add_scalarization(scalarization_function), symbol


def add_nimbus_sf_diff(
    problem: Problem,
    symbol: str,
    classifications: dict[str, tuple[str, float | None]],
    current_objective_vector: dict[str, float],
    delta: float = 0.000001,
    rho: float = 0.000001,
) -> Problem:
    r"""Implements the differentiable variant of the NIMBUS scalarization function.

    \begin{align*}
        \min \quad & \alpha + \rho \sum_{i =1}^k \frac{f_i(\mathbf{x})}{z_i^{nad} - z_i^{\star\star}} \\
        \text{s.t.} \quad & \frac{f_i(\mathbf{x}) - z_i^*}{z_i^{nad} - z_i^{\star\star}} - \alpha \leq 0 \quad & \forall i \in I^< \\
        & \frac{f_i(\mathbf{x}) - \hat{z}_i}{z_i^{nad} - z_i^{\star\star}} - \alpha \leq 0 \quad & \forall i \in I^\leq \\
        & f_i(\mathbf{x}) - f_i(\mathbf{x_c}) \leq 0 \quad & \forall i \in I^< \cup I^\leq \cup I^= \\
        & f_i(\mathbf{x}) - \epsilon_i \leq 0 \quad & \forall i \in I^\geq \\
        & \mathbf{x} \in S,
    \end{align*}

    where $f_i$ are objective functions, $f_i(\mathbf{x_c})$ is a component of
    the current objective function, $\hat{z}_i$ is an aspiration level,
    $\varepsilon_i$ is a reservation level, $z_i^\star$ is a component of the
    ideal point, $z_i^{\star\star} = z_i^\star - \delta$ is a component of the
    utopian point, $z_i^\text{nad}$ is a component of the nadir point, $\rho$ is
    a small scalar, $S$ is the feasible solution space of the problem (i.e., it
    means the other constraints of the problem being solved should be accounted
    for as well), and $\alpha$ is an auxiliary variable.

    The $I$-sets are related to the classifications given to each objective function value
    in respect to  the current objective vector (e.g., by a decision maker). They
    are as follows:

    - $I^{<}$: values that should improve,
    - $I^{\leq}$: values that should improve until a given aspiration level $\hat{z}_i$,
    - $I^{=}$: values that are fine as they are,
    - $I^{\geq}$: values that can be impaired until some reservation level $\varepsilon_i$, and
    - $I^{\diamond}$: values that are allowed to change freely (not present explicitly in this scalarization function).

    The aspiration levels and the reservation levels are supplied for each classification, when relevant, in
    the argument `classifications` as follows:

    ```python
    classifications = {
        "f_1": ("<", None),
        "f_2": ("<=", 42.1),
        "f_3": (">=", 22.2),
        "f_4": ("0", None)
        }
    ```

    Here, we have assumed four objective functions. The key of the dict is a function's symbol, and the tuple
    consists of a pair where the left element is the classification (self explanatory, '0' is for objective values
    that may change freely), the right element is either `None` or an aspiration or a reservation level
    depending on the classification.

    References:
        Miettinen, K., & Mäkelä, M. M. (2002). On scalarizing functions in
            multiobjective optimization. OR Spectrum, 24(2), 193–213.


    Args:
        problem (Problem): the problem to be scalarized.
        symbol (str): the symbol given to the scalarization function, i.e., target of the optimization.
        classifications (dict[str, tuple[str, float  |  None]]): a dict, where the key is a symbol
            of an objective function, and the value is a tuple with a classification and an aspiration
            or a reservation level, or `None`, depending on the classification. See above for an
            explanation.
        current_objective_vector (dict[str, float]): the current objective vector that corresponds to
            a Pareto optimal solution. The classifications are assumed to been given in respect to
            this vector.
        delta (float, optional): a small scalar used to define the utopian point. Defaults to 0.000001.
        rho (float, optional): a small scalar used in the augmentation term. Defaults to 0.000001.

    Returns:
        tuple[Problem, str]: a tuple with a copy of the problem with the added scalarizations and the
            symbol of the scalarization.
    """
    # check that classifications have been provided for all objective functions
    if not objective_dict_has_all_symbols(problem, classifications):
        msg = (
            f"The given classifications {classifications} do not define "
            "a classification for all the objective functions."
        )
        raise ScalarizationError(msg)

    # check that at least one objective function is allowed to be improved and one is
    # allowed to worsen
    if not any(classifications[obj.symbol][0] in ["<", "<="] for obj in problem.objectives) or not any(
        classifications[obj.symbol][0] in [">=", "0"] for obj in problem.objectives
    ):
        msg = (
            f"The given classifications {classifications} should allow at least one objective function value "
            "to improve and one to worsen."
        )
        raise ScalarizationError(msg)

    # check ideal and nadir exist
    ideal_point, nadir_point = get_corrected_ideal_and_nadir(problem)

    # define the auxiliary variable
<<<<<<< HEAD
    alpha = Variable(name="alpha", symbol="_alpha", variable_type=VariableTypeEnum.real, initial_value=1.0, lowerbound=-float("Inf"), upperbound=float("Inf"))
=======
    alpha = Variable(name="alpha", symbol="_alpha", variable_type=VariableTypeEnum.real, lowerbound=-float("Inf"), upperbound=float("Inf"), initial_value=1.0)
>>>>>>> fb862204

    # define the objective function of the scalarization
    aug_expr = " + ".join(
        [
            f"{obj.symbol}_min / ({nadir_point[obj.symbol]} - {ideal_point[obj.symbol] - delta})"
            for obj in problem.objectives
        ]
    )

    target_expr = f"_alpha + {rho}*" + f"({aug_expr})"
    scalarization = ScalarizationFunction(
        name="NIMBUS scalarization objective function", symbol=symbol, func=target_expr
    )

    constraints = []

    # create all the constraints
    for obj in problem.objectives:
        _symbol = obj.symbol
        match classifications[_symbol]:
            case ("<", _):
                expr = (
                    f"({_symbol}_min - {ideal_point[_symbol]}) / "
                    f"({nadir_point[_symbol] - (ideal_point[_symbol] - delta)}) - _alpha"
                )
                constraints.append(
                    Constraint(
                        name=f"improvement constraint for {_symbol}",
                        symbol=f"{_symbol}_lt",
                        func=expr,
                        cons_type=ConstraintTypeEnum.LTE,
                    )
                )

                # if obj is to be maximized, then the current objective vector value needs to be multiplied by -1
                expr = f"{_symbol}_min - {current_objective_vector[_symbol]}{' * -1' if obj.maximize else ''}"
                constraints.append(
                    Constraint(
                        name=f"stay at least equal constraint for {_symbol}",
                        symbol=f"{_symbol}_eq",
                        func=expr,
                        cons_type=ConstraintTypeEnum.LTE,
                    )
                )
            case ("<=", aspiration):
                # if obj is to be maximized, then the current reservation value needs to be multiplied by -1
                expr = (
                    f"({_symbol}_min - {aspiration}{' * -1' if obj.maximize else ''}) / "
                    f"({nadir_point[_symbol]} - {ideal_point[_symbol] - delta}) - _alpha"
                )
                constraints.append(
                    Constraint(
                        name=f"improvement until constraint for {_symbol}",
                        symbol=f"{_symbol}_lte",
                        func=expr,
                        cons_type=ConstraintTypeEnum.LTE,
                    )
                )

                # if obj is to be maximized, then the current objective vector value needs to be multiplied by -1
                expr = f"{_symbol}_min - {current_objective_vector[_symbol]}{' * -1' if obj.maximize else ''}"
                constraints.append(
                    Constraint(
                        name=f"stay at least equal constraint for {_symbol}",
                        symbol=f"{_symbol}_eq",
                        func=expr,
                        cons_type=ConstraintTypeEnum.LTE,
                    )
                )
            case ("=", _):
                # if obj is to be maximized, then the current objective vector value needs to be multiplied by -1
                expr = f"{_symbol}_min - {current_objective_vector[_symbol]}{' * -1' if obj.maximize else ''}"
                constraints.append(
                    Constraint(
                        name=f"stay at least equal constraint for {_symbol}",
                        symbol=f"{_symbol}_eq",
                        func=expr,
                        cons_type=ConstraintTypeEnum.LTE,
                    )
                )
            case (">=", reservation):
                # if obj is to be maximized, then the reservation value needs to be multiplied by -1
                expr = f"{_symbol}_min - {reservation}{' * -1' if obj.maximize else ''}"
                constraints.append(
                    Constraint(
                        name=f"worsen until constriant for {_symbol}",
                        symbol=f"{_symbol}_gte",
                        func=expr,
                        cons_type=ConstraintTypeEnum.LTE,
                    )
                )
            case ("0", _):
                # not relevant for this scalarization
                pass
            case (c, _):
                msg = (
                    f"Warning! The classification {c} was supplied, but it is not supported."
                    "Must be one of ['<', '<=', '0', '=', '>=']"
                )

    # add the auxiliary variable, scalarization, and constraints
    _problem = problem.add_variables([alpha])
    _problem = _problem.add_scalarization(scalarization)
    return _problem.add_constraints(constraints), symbol


def add_nimbus_sf_nondiff(
    problem: Problem,
    symbol: str,
    classifications: dict[str, tuple[str, float | None]],
    current_objective_vector: dict[str, float],
    delta: float = 0.000001,
    rho: float = 0.000001,
) -> Problem:
    r"""Implements the non-differentiable variant of the NIMBUS scalarization function.

    \begin{align*}
        \underset{\mathbf{x}}{\min}
        \underset{\substack{j \in I^\leq \\i \in I^<}}{\max}
        &\left[ \frac{f_i(\mathbf{x}) - z_i^\star}{z_i^\text{nad} - z_i^{\star\star}},
        \frac{f_j(\mathbf{x}) - \hat{z}_j}{z_j^\text{nad} - x_j^{\star\star}} \right]
        +\rho \sum_{i =1}^k \frac{f_i(\mathbf{x})}{z_i^{nad} - z_i^{\star\star}} \\
        \text{s.t.} \quad & f_i(\mathbf{x}) - f_i(\mathbf{x}^c) \leq 0\quad&\forall i \in I^< \cup I^\leq \cup I^=,\\
        & f_i(\mathbf{x}) - \epsilon_i \leq 0\quad&\forall i \in I^\geq,\\
        & \mathbf{x} \in S,
    \end{align*}

    where $f_i$ are objective functions, $f_i(\mathbf{x_c})$ is a component of
    the current objective function, $\hat{z}_i$ is an aspiration level,
    $\varepsilon_i$ is a reservation level, $z_i^\star$ is a component of the
    ideal point, $z_i^{\star\star} = z_i^\star - \delta$ is a component of the
    utopian point, $z_i^\text{nad}$ is a component of the nadir point, $\rho$ is
    a small scalar, and $S$ is the feasible solution space of the problem (i.e., it
    means the other constraints of the problem being solved should be accounted
    for as well).

    The $I$-sets are related to the classifications given to each objective function value
    in respect to  the current objective vector (e.g., by a decision maker). They
    are as follows:

    - $I^{<}$: values that should improve,
    - $I^{\leq}$: values that should improve until a given aspiration level $\hat{z}_i$,
    - $I^{=}$: values that are fine as they are,
    - $I^{\geq}$: values that can be impaired until some reservation level $\varepsilon_i$, and
    - $I^{\diamond}$: values that are allowed to change freely (not present explicitly in this scalarization function).

    The aspiration levels and the reservation levels are supplied for each classification, when relevant, in
    the argument `classifications` as follows:

    ```python
    classifications = {
        "f_1": ("<", None),
        "f_2": ("<=", 42.1),
        "f_3": (">=", 22.2),
        "f_4": ("0", None)
        }
    ```

    Here, we have assumed four objective functions. The key of the dict is a function's symbol, and the tuple
    consists of a pair where the left element is the classification (self explanatory, '0' is for objective values
    that may change freely), the right element is either `None` or an aspiration or a reservation level
    depending on the classification.

    References:
        Miettinen, K., & Mäkelä, M. M. (2002). On scalarizing functions in
            multiobjective optimization. OR Spectrum, 24(2), 193–213.


    Args:
        problem (Problem): the problem to be scalarized.
        symbol (str): the symbol given to the scalarization function, i.e., target of the optimization.
        classifications (dict[str, tuple[str, float  |  None]]): a dict, where the key is a symbol
            of an objective function, and the value is a tuple with a classification and an aspiration
            or a reservation level, or `None`, depending on the classification. See above for an
            explanation.
        current_objective_vector (dict[str, float]): the current objective vector that corresponds to
            a Pareto optimal solution. The classifications are assumed to been given in respect to
            this vector.
        delta (float, optional): a small scalar used to define the utopian point. Defaults to 0.000001.
        rho (float, optional): a small scalar used in the augmentation term. Defaults to 0.000001.

    Returns:
        tuple[Problem, str]: a tuple with a copy of the problem with the added scalarizations and the
            symbol of the scalarization.
    """
    # check that classifications have been provided for all objective functions
    if not objective_dict_has_all_symbols(problem, classifications):
        msg = (
            f"The given classifications {classifications} do not define "
            "a classification for all the objective functions."
        )
        raise ScalarizationError(msg)

    # check that at least one objective function is allowed to be improved and one is
    # allowed to worsen
    if not any(classifications[obj.symbol][0] in ["<", "<="] for obj in problem.objectives) or not any(
        classifications[obj.symbol][0] in [">=", "0"] for obj in problem.objectives
    ):
        msg = (
            f"The given classifications {classifications} should allow at least one objective function value "
            "to improve and one to worsen."
        )
        raise ScalarizationError(msg)

    # check ideal and nadir exist
    ideal_point, nadir_point = get_corrected_ideal_and_nadir(problem)
    corrected_current_point = get_corrected_reference_point(problem, current_objective_vector)

    # max term and constraints
    max_args = []
    constraints = []

    for obj in problem.objectives:
        _symbol = obj.symbol
        match classifications[_symbol]:
            case ("<", _):
                max_expr = (
                    f"({_symbol}_min - {ideal_point[_symbol]}) / "
                    f"({nadir_point[_symbol]} - {ideal_point[_symbol] - delta})"
                )
                max_args.append(max_expr)

                con_expr = f"{_symbol}_min - {corrected_current_point[_symbol]}"
                constraints.append(
                    Constraint(
                        name=f"improvement constraint for {_symbol}",
                        symbol=f"{_symbol}_lt",
                        func=con_expr,
                        cons_type=ConstraintTypeEnum.LTE,
                    )
                )

            case ("<=", aspiration):
                # if obj is to be maximized, then the current reservation value needs to be multiplied by -1
                max_expr = (
                    f"({_symbol}_min - {aspiration * -1 if obj.maximize else aspiration}) / "
                    f"({nadir_point[_symbol]} - {ideal_point[_symbol] - delta})"
                )
                max_args.append(max_expr)

                con_expr = f"{_symbol}_min - {corrected_current_point[_symbol]}"
                constraints.append(
                    Constraint(
                        name=f"improvement until constraint for {_symbol}",
                        symbol=f"{_symbol}_lte",
                        func=con_expr,
                        cons_type=ConstraintTypeEnum.LTE,
                    )
                )

            case ("=", _):
                con_expr = f"{_symbol}_min - {corrected_current_point[_symbol]}"
                constraints.append(
                    Constraint(
                        name=f"Stay at least as good constraint for {_symbol}",
                        symbol=f"{_symbol}_eq",
                        func=con_expr,
                        cons_type=ConstraintTypeEnum.LTE,
                        linear=False,  # TODO: check!
                    )
                )
            case (">=", reservation):
                con_expr = f"{_symbol}_min - {-1 * reservation if obj.maximize else reservation}"
                constraints.append(
                    Constraint(
                        name=f"Worsen until constriant for {_symbol}",
                        symbol=f"{_symbol}_gte",
                        func=con_expr,
                        cons_type=ConstraintTypeEnum.LTE,
                    )
                )
            case ("0", _):
                # not relevant for this scalarization
                pass
            case (c, _):
                msg = (
                    f"Warning! The classification {c} was supplied, but it is not supported."
                    "Must be one of ['<', '<=', '0', '=', '>=']"
                )

    max_expr = f"Max({','.join(max_args)})"

    # define the objective function of the scalarization
    aug_expr = " + ".join(
        [
            f"{obj.symbol}_min / ({nadir_point[obj.symbol]} - {ideal_point[obj.symbol] - delta})"
            for obj in problem.objectives
        ]
    )

    target_expr = f"{max_expr} + {rho}*({aug_expr})"
    scalarization = ScalarizationFunction(
        name="NIMBUS scalarization objective function",
        symbol=symbol,
        func=target_expr,
        is_linear=False,
        is_convex=False,
        is_twice_differentiable=False,
    )

    _problem = problem.add_scalarization(scalarization)
    return _problem.add_constraints(constraints), symbol


def add_group_nimbus_sf(
    problem: Problem,
    symbol: str,
    classifications_list: list[dict[str, tuple[str, float | None]]],
    current_objective_vector: dict[str, float],
    delta: float = 0.000001,
    rho: float = 0.000001,
) -> tuple[Problem, str]:
    r"""Implements the multiple decision maker variant of the NIMBUS scalarization function.

    The scalarization function is defined as follows:

    \begin{align}
        &\mbox{minimize} &&\max_{i\in I^<,j\in I^\leq,d} [w_{id}(f_{id}(\mathbf{x})-z^{ideal}_{id}), w_{jd}(f_{jd}(\mathbf{x})-\hat{z}_{jd})] +
        \rho \sum^k_{i=1} \sum^{n_d}_{d=1} w_{id}f_{id}(\mathbf{x}) \\
        &\mbox{subject to} &&\mathbf{x} \in \mathbf{X},
    \end{align}

    where $w_{id} = \frac{1}{z^{nad}_{id} - z^{uto}_{id}}$, and $w_{jd} = \frac{1}{z^{nad}_{jd} - z^{uto}_{jd}}$.

    The $I$-sets are related to the classifications given to each objective function value
    in respect to  the current objective vector (e.g., by a decision maker). They
    are as follows:

    - $I^{<}$: values that should improve,
    - $I^{\leq}$: values that should improve until a given aspiration level $\hat{z}_i$,
    - $I^{=}$: values that are fine as they are,
    - $I^{\geq}$: values that can be impaired until some reservation level $\varepsilon_i$, and
    - $I^{\diamond}$: values that are allowed to change freely (not present explicitly in this scalarization function).

    The aspiration levels and the reservation levels are supplied for each classification, when relevant, in
    the argument `classifications` as follows:

    ```python
    classifications = {
        "f_1": ("<", None),
        "f_2": ("<=", 42.1),
        "f_3": (">=", 22.2),
        "f_4": ("0", None)
        }
    ```

    Here, we have assumed four objective functions. The key of the dict is a function's symbol, and the tuple
    consists of a pair where the left element is the classification (self explanatory, '0' is for objective values
    that may change freely), the right element is either `None` or an aspiration or a reservation level
    depending on the classification.

    Args:
        problem (Problem): the problem to be scalarized.
        symbol (str): the symbol given to the scalarization function, i.e., target of the optimization.
        classifications_list (list[dict[str, tuple[str, float  |  None]]]): a list of dicts, where the key is a symbol
            of an objective function, and the value is a tuple with a classification and an aspiration
            or a reservation level, or `None`, depending on the classification. See above for an
            explanation.
        current_objective_vector (dict[str, float]): the current objective vector that corresponds to
            a Pareto optimal solution. The classifications are assumed to been given in respect to
            this vector.
        delta (float, optional): a small scalar used to define the utopian point. Defaults to 0.000001.
        rho (float, optional): a small scalar used in the augmentation term. Defaults to 0.000001.

    Raises:
        ScalarizationError: any of the given classifications do not define a classification
            for all the objective functions or any of the given classifications do not allow at
            least one objective function value to improve and one to worsen.

    Returns:
        tuple[Problem, str]: a tuple with the copy of the problem with the added
            scalarization and the symbol of the added scalarization.
    """
    # check that classifications have been provided for all objective functions
    for classifications in classifications_list:
        if not objective_dict_has_all_symbols(problem, classifications):
            msg = (
                f"The given classifications {classifications} do not define "
                "a classification for all the objective functions."
            )
            raise ScalarizationError(msg)

        # check that at least one objective function is allowed to be improved and one is
        # allowed to worsen
        if not any(classifications[obj.symbol][0] in ["<", "<="] for obj in problem.objectives) or not any(
            classifications[obj.symbol][0] in [">=", "0"] for obj in problem.objectives
        ):
            msg = (
                f"The given classifications {classifications} should allow at least one objective function value "
                "to improve and one to worsen."
            )
            raise ScalarizationError(msg)

    # check ideal and nadir exist
    ideal, nadir = get_corrected_ideal_and_nadir(problem)
    corrected_current_point = get_corrected_reference_point(problem, current_objective_vector)

    # calculate the weights
    weights = {
        obj.symbol: 1 / (nadir[obj.symbol] - (ideal[obj.symbol] - delta))
        for obj in problem.objectives
    }

    # max term and constraints
    max_args = []
    constraints = []

    for i in range(len(classifications_list)):
        classifications = classifications_list[i]
        for obj in problem.objectives:
            _symbol = obj.symbol
            match classifications[_symbol]:
                case ("<", _):
                    max_expr = (
                        f"{weights[_symbol]} * ({_symbol}_min - {ideal[_symbol]})"
                    )
                    max_args.append(max_expr)

                    con_expr = f"{_symbol}_min - {corrected_current_point[_symbol]}"
                    constraints.append(
                        Constraint(
                            name=f"improvement constraint for {_symbol}",
                            symbol=f"{_symbol}_{i+1}_lt",
                            func=con_expr,
                            cons_type=ConstraintTypeEnum.LTE,
                        )
                    )
                case ("<=", aspiration):
                    # if obj is to be maximized, then the current aspiration value needs to be multiplied by -1
                    max_expr = (
                        f"{weights[_symbol]} * ({_symbol}_min - {aspiration * -1 if obj.maximize else aspiration})"
                    )
                    max_args.append(max_expr)

                    con_expr = f"{_symbol}_min - {corrected_current_point[_symbol]}"
                    constraints.append(
                        Constraint(
                            name=f"improvement until constraint for {_symbol}",
                            symbol=f"{_symbol}_{i+1}_lte",
                            func=con_expr,
                            cons_type=ConstraintTypeEnum.LTE,
                        )
                    )
                case ("=", _):
                    con_expr = f"{_symbol}_min - {corrected_current_point[_symbol]}"
                    constraints.append(
                        Constraint(
                            name=f"Stay at least as good constraint for {_symbol}",
                            symbol=f"{_symbol}_{i+1}_eq",
                            func=con_expr,
                            cons_type=ConstraintTypeEnum.LTE,
                            linear=False,  # TODO: check!
                        )
                    )
                case (">=", reservation):
                    # if obj is to be maximized, then the current reservation value needs to be multiplied by -1
                    con_expr = f"{_symbol}_min - {-1 * reservation if obj.maximize else reservation}"
                    constraints.append(
                        Constraint(
                            name=f"Worsen until constraint for {_symbol}",
                            symbol=f"{_symbol}_{i+1}_gte",
                            func=con_expr,
                            cons_type=ConstraintTypeEnum.LTE,
                        )
                    )
                case ("0", _):
                    # not relevant for this scalarization
                    pass
                case (c, _):
                    msg = (
                        f"Warning! The classification {c} was supplied, but it is not supported."
                        "Must be one of ['<', '<=', '0', '=', '>=']"
                    )
    max_expr = f"Max({','.join(max_args)})"

    # form the augmentation term
    aug_exprs = []
    for _ in range(len(classifications_list)):
        aug_expr = " + ".join(
            [
                f"({weights[obj.symbol]} * {obj.symbol}_min)"
                for obj in problem.objectives
            ]
        )
        aug_exprs.append(aug_expr)
    aug_exprs = " + ".join(aug_exprs)

    func = f"{max_expr} + {rho} * ({aug_exprs})"
    scalarization = ScalarizationFunction(
        name="NIMBUS scalarization objective function for multiple decision makers",
        symbol=symbol,
        func=func,
        is_linear=problem.is_linear,
        is_convex=problem.is_convex,
        is_twice_differentiable=False,
    )

    _problem = problem.add_scalarization(scalarization)
    return _problem.add_constraints(constraints), symbol


def add_group_nimbus_sf_diff(
    problem: Problem,
    symbol: str,
    classifications_list: list[dict[str, tuple[str, float | None]]],
    current_objective_vector: dict[str, float],
    delta: float = 0.000001,
    rho: float = 0.000001,
) -> tuple[Problem, str]:
    r"""Implements the differentiable variant of the multiple decision maker variant of the NIMBUS scalarization function.

    The scalarization function is defined as follows:

    \begin{align}
        \mbox{minimize} \quad
         &\alpha +
        \rho \sum^k_{i=1} \sum^{n_d}_{d=1} w_{id}f_{id}(\mathbf{x})\\
        \mbox{subject to} \quad & w_{id}(f_{id}(\mathbf{x})-z^{ideal}_{id}) - \alpha \leq 0 \quad & \forall i \in I^<,\\
        & w_{jd}(f_{jd}(\mathbf{x})-\hat{z}_{jd}) - \alpha \leq 0 \quad & \forall j \in I^\leq ,\\
        & f_i(\mathbf{x}) - f_i(\mathbf{x_c}) \leq 0 \quad & \forall i \in I^< \cup I^\leq \cup I^= ,\\
        & f_i(\mathbf{x}) - \epsilon_i \leq 0 \quad & \forall i \in I^\geq ,\\
        & \mathbf{x} \in \mathbf{X},
    \end{align}

    where $w_{id} = \frac{1}{z^{nad}_{id} - z^{uto}_{id}}$, and $w_{jd} = \frac{1}{z^{nad}_{jd} - z^{uto}_{jd}}$.

    The $I$-sets are related to the classifications given to each objective function value
    in respect to  the current objective vector (e.g., by a decision maker). They
    are as follows:

    - $I^{<}$: values that should improve,
    - $I^{\leq}$: values that should improve until a given aspiration level $\hat{z}_i$,
    - $I^{=}$: values that are fine as they are,
    - $I^{\geq}$: values that can be impaired until some reservation level $\varepsilon_i$, and
    - $I^{\diamond}$: values that are allowed to change freely (not present explicitly in this scalarization function).

    The aspiration levels and the reservation levels are supplied for each classification, when relevant, in
    the argument `classifications` as follows:

    ```python
    classifications = {
        "f_1": ("<", None),
        "f_2": ("<=", 42.1),
        "f_3": (">=", 22.2),
        "f_4": ("0", None)
        }
    ```

    Here, we have assumed four objective functions. The key of the dict is a function's symbol, and the tuple
    consists of a pair where the left element is the classification (self explanatory, '0' is for objective values
    that may change freely), the right element is either `None` or an aspiration or a reservation level
    depending on the classification.

    Args:
        problem (Problem): the problem to be scalarized.
        symbol (str): the symbol given to the scalarization function, i.e., target of the optimization.
        classifications_list (list[dict[str, tuple[str, float  |  None]]]): a list of dicts, where the key is a symbol
            of an objective function, and the value is a tuple with a classification and an aspiration
            or a reservation level, or `None`, depending on the classification. See above for an
            explanation.
        current_objective_vector (dict[str, float]): the current objective vector that corresponds to
            a Pareto optimal solution. The classifications are assumed to been given in respect to
            this vector.
        delta (float, optional): a small scalar used to define the utopian point. Defaults to 0.000001.
        rho (float, optional): a small scalar used in the augmentation term. Defaults to 0.000001.

    Raises:
        ScalarizationError: any of the given classifications do not define a classification
            for all the objective functions or any of the given classifications do not allow at
            least one objective function value to improve and one to worsen.

    Returns:
        tuple[Problem, str]: a tuple with the copy of the problem with the added
            scalarization and the symbol of the added scalarization.
    """
    # check that classifications have been provided for all objective functions
    for classifications in classifications_list:
        if not objective_dict_has_all_symbols(problem, classifications):
            msg = (
                f"The given classifications {classifications} do not define "
                "a classification for all the objective functions."
            )
            raise ScalarizationError(msg)

        # check that at least one objective function is allowed to be improved and one is
        # allowed to worsen
        if not any(classifications[obj.symbol][0] in ["<", "<="] for obj in problem.objectives) or not any(
            classifications[obj.symbol][0] in [">=", "0"] for obj in problem.objectives
        ):
            msg = (
                f"The given classifications {classifications} should allow at least one objective function value "
                "to improve and one to worsen."
            )
            raise ScalarizationError(msg)

    # check ideal and nadir exist
    ideal, nadir = get_corrected_ideal_and_nadir(problem)
    corrected_current_point = get_corrected_reference_point(problem, current_objective_vector)

    # define the auxiliary variable
    alpha = Variable(name="alpha", symbol="_alpha", variable_type=VariableTypeEnum.real, lowerbound=-float("Inf"), upperbound=float("Inf"), initial_value=1.0)

    # calculate the weights
    weights = {
        obj.symbol: 1 / (nadir[obj.symbol] - (ideal[obj.symbol] - delta))
        for obj in problem.objectives
    }

    constraints = []

    for i in range(len(classifications_list)):
        classifications = classifications_list[i]
        for obj in problem.objectives:
            _symbol = obj.symbol
            match classifications[_symbol]:
                case ("<", _):
                    max_expr = (
                        f"{weights[_symbol]} * ({_symbol}_min - {ideal[_symbol]}) - _alpha"
                    )
                    constraints.append(
                        Constraint(
                            name=f"Max term linearization for {_symbol}",
                            symbol=f"max_con_{_symbol}_{i+1}",
                            func=max_expr,
                            cons_type=ConstraintTypeEnum.LTE
                        )
                    )
                    con_expr = f"{_symbol}_min - {corrected_current_point[_symbol]}"
                    constraints.append(
                        Constraint(
                            name=f"improvement constraint for {_symbol}",
                            symbol=f"{_symbol}_{i+1}_lt",
                            func=con_expr,
                            cons_type=ConstraintTypeEnum.LTE,
                        )
                    )
                case ("<=", aspiration):
                    # if obj is to be maximized, then the current aspiration value needs to be multiplied by -1
                    max_expr = (
                        f"{weights[_symbol]} * ({_symbol}_min - {aspiration * -1 if obj.maximize else aspiration}) - _alpha"
                    )
                    constraints.append(
                        Constraint(
                            name=f"Max term linearization for {_symbol}",
                            symbol=f"max_con_{_symbol}_{i+1}",
                            func=max_expr,
                            cons_type=ConstraintTypeEnum.LTE
                        )
                    )
                    con_expr = f"{_symbol}_min - {corrected_current_point[_symbol]}"
                    constraints.append(
                        Constraint(
                            name=f"improvement until constraint for {_symbol}",
                            symbol=f"{_symbol}_{i+1}_lte",
                            func=con_expr,
                            cons_type=ConstraintTypeEnum.LTE,
                        )
                    )
                case ("=", _):
                    con_expr = f"{_symbol}_min - {corrected_current_point[_symbol]}"
                    constraints.append(
                        Constraint(
                            name=f"Stay at least as good constraint for {_symbol}",
                            symbol=f"{_symbol}_{i+1}_eq",
                            func=con_expr,
                            cons_type=ConstraintTypeEnum.LTE,
                            linear=False,  # TODO: check!
                        )
                    )
                case (">=", reservation):
                    # if obj is to be maximized, then the current reservation value needs to be multiplied by -1
                    con_expr = f"{_symbol}_min - {-1 * reservation if obj.maximize else reservation}"
                    constraints.append(
                        Constraint(
                            name=f"Worsen until constraint for {_symbol}",
                            symbol=f"{_symbol}_{i+1}_gte",
                            func=con_expr,
                            cons_type=ConstraintTypeEnum.LTE,
                        )
                    )
                case ("0", _):
                    # not relevant for this scalarization
                    pass
                case (c, _):
                    msg = (
                        f"Warning! The classification {c} was supplied, but it is not supported."
                        "Must be one of ['<', '<=', '0', '=', '>=']"
                    )

    # form the augmentation term
    aug_exprs = []
    for _ in range(len(classifications_list)):
        aug_expr = " + ".join(
            [
                f"({weights[obj.symbol]} * {obj.symbol}_min)"
                for obj in problem.objectives
            ]
        )
        aug_exprs.append(aug_expr)
    aug_exprs = " + ".join(aug_exprs)

    func = f"_alpha + {rho} * ({aug_exprs})"
    scalarization_function = ScalarizationFunction(
        name="Differentiable NIMBUS scalarization objective function for multiple decision makers",
        symbol=symbol,
        func=func,
        is_linear=problem.is_linear,
        is_convex=problem.is_convex,
        is_twice_differentiable=problem.is_twice_differentiable,
    )
    _problem = problem.add_variables([alpha])
    _problem = _problem.add_scalarization(scalarization_function)
    return _problem.add_constraints(constraints), symbol


def add_stom_sf_diff(
    problem: Problem,
    symbol: str,
    reference_point: dict[str, float],
    rho: float = 1e-6,
    delta: float = 1e-6,
) -> tuple[Problem, str]:
    r"""Adds the differentiable variant of the STOM scalarizing function.

    \begin{align*}
        \min \quad & \alpha + \rho \sum_{i=1}^k \frac{f_i(\mathbf{x})}{\bar{z}_i - z_i^{\star\star}} \\
        \text{s.t.} \quad & \frac{f_i(\mathbf{x}) - z_i^{\star\star}}{\bar{z}_i
        - z_i^{\star\star}} - \alpha \leq 0 \quad & \forall i = 1,\dots,k\\
        & \mathbf{x} \in S,
    \end{align*}

    where $f_i$ are objective functions, $z_i^{\star\star} = z_i^\star - \delta$ is
    a component of the utopian point, $\bar{z}_i$ is a component of the reference point,
    $\rho$ and $\delta$ are small scalar values, $S$ is the feasible solution
    space of the original problem,  and $\alpha$ is an auxiliary variable.

    References:
        H. Nakayama, Y. Sawaragi, Satisficing trade-off method for
            multiobjective programming, in: M. Grauer, A.P. Wierzbicki (Eds.),
            Interactive Decision Analysis, Springer Verlag, Berlin, 1984, pp.
            113-122.

    Args:
        problem (Problem): the problem the scalarization is added to.
        symbol (str): the symbol given to the added scalarization.
        reference_point (dict[str, float]): a dict with keys corresponding to objective
            function symbols and values to reference point components, i.e.,
            aspiration levels.
        rho (float, optional): a small scalar value to scale the sum in the objective
            function of the scalarization. Defaults to 1e-6.
        delta (float, optional): a small scalar value to define the utopian point. Defaults to 1e-6.

    Returns:
        tuple[Problem, str]: a tuple with the copy of the problem with the added
            scalarization and the symbol of the added scalarization.
    """
    # check reference point
    if not objective_dict_has_all_symbols(problem, reference_point):
        msg = f"The give reference point {reference_point} is missing value for one or more objectives."
        raise ScalarizationError(msg)

    ideal_point, _ = get_corrected_ideal_and_nadir(problem)
    corrected_rp = get_corrected_reference_point(problem, reference_point)

    # define the auxiliary variable
<<<<<<< HEAD
    alpha = Variable(name="alpha", symbol="_alpha", variable_type=VariableTypeEnum.real, initial_value=1.0, lowerbound=-float("Inf"), upperbound=float("Inf"))
=======
    alpha = Variable(name="alpha", symbol="_alpha", variable_type=VariableTypeEnum.real, lowerbound=-float("Inf"), upperbound=float("Inf"), initial_value=1.0)
>>>>>>> fb862204

    # define the objective function of the scalarization
    aug_expr = " + ".join(
        [
            f"{obj.symbol}_min / ({reference_point[obj.symbol]} - {ideal_point[obj.symbol] - delta})"
            for obj in problem.objectives
        ]
    )

    target_expr = f"_alpha + {rho}*" + f"({aug_expr})"
    scalarization = ScalarizationFunction(
        name="STOM scalarization objective function",
        symbol=symbol,
        func=target_expr,
        is_twice_differentiable=problem.is_twice_differentiable,
        is_linear=problem.is_linear,
        is_convex=problem.is_convex,
    )

    constraints = []

    for obj in problem.objectives:
        expr = (
            f"({obj.symbol}_min - {ideal_point[obj.symbol] - delta}) / "
            f"({corrected_rp[obj.symbol] - (ideal_point[obj.symbol] - delta)}) - _alpha"
        )
        constraints.append(
            Constraint(
                name=f"Max constraint for {obj.symbol}",
                symbol=f"{obj.symbol}_maxcon",
                func=expr,
                cons_type=ConstraintTypeEnum.LTE,
                is_twice_differentiable=obj.is_twice_differentiable,
                is_linear=obj.is_linear,
                is_convex=obj.is_convex,
            )
        )

    _problem = problem.add_variables([alpha])
    _problem = _problem.add_scalarization(scalarization)
    return _problem.add_constraints(constraints), symbol


def add_stom_sf_nondiff(
    problem: Problem,
    symbol: str,
    reference_point: dict[str, float],
    rho: float = 1e-6,
    delta: float = 1e-6,
) -> tuple[Problem, str]:
    r"""Adds the non-differentiable variant of the STOM scalarizing function.

    \begin{align*}
        \underset{\mathbf{x}}{\min} \quad & \underset{i=1,\dots,k}{\max}\left[
            \frac{f_i(\mathbf{x}) - z_i^{\star\star}}{\bar{z}_i - z_i^{\star\star}}
            \right]
            + \rho \sum_{i=1}^k \frac{f_i(\mathbf{x})}{\bar{z}_i - z_i^{\star\star}} \\
        \text{s.t.}\quad & \mathbf{x} \in S,
    \end{align*}

    where $f_i$ are objective functions, $z_i^{\star\star} = z_i^\star - \delta$ is
    a component of the utopian point, $\bar{z}_i$ is a component of the reference point,
    $\rho$ and $\delta$ are small scalar values, and $S$ is the feasible solution
    space of the original problem.

    References:
        H. Nakayama, Y. Sawaragi, Satisficing trade-off method for
            multiobjective programming, in: M. Grauer, A.P. Wierzbicki (Eds.),
            Interactive Decision Analysis, Springer Verlag, Berlin, 1984, pp.
            113-122.

    Args:
        problem (Problem): the problem the scalarization is added to.
        symbol (str): the symbol given to the added scalarization.
        reference_point (dict[str, float]): a dict with keys corresponding to objective
            function symbols and values to reference point components, i.e.,
            aspiration levels.
        rho (float, optional): a small scalar value to scale the sum in the objective
            function of the scalarization. Defaults to 1e-6.
        delta (float, optional): a small scalar value to define the utopian point. Defaults to 1e-6.

    Returns:
        tuple[Problem, str]: a tuple with the copy of the problem with the added
            scalarization and the symbol of the added scalarization.
    """
    # check reference point
    if not objective_dict_has_all_symbols(problem, reference_point):
        msg = f"The give reference point {reference_point} is missing value for one or more objectives."
        raise ScalarizationError(msg)

    ideal_point, _ = get_corrected_ideal_and_nadir(problem)
    corrected_rp = get_corrected_reference_point(problem, reference_point)

    # define the objective function of the scalarization
    max_expr = ", ".join(
        [
            (
                f"({obj.symbol}_min - {ideal_point[obj.symbol] - delta}) / "
                f"({corrected_rp[obj.symbol]} - {ideal_point[obj.symbol] - delta})"
            )
            for obj in problem.objectives
        ]
    )
    aug_expr = " + ".join(
        [
            f"{obj.symbol}_min / ({reference_point[obj.symbol]} - {ideal_point[obj.symbol] - delta})"
            for obj in problem.objectives
        ]
    )

    target_expr = f"{Op.MAX}({max_expr}) + {rho}*" + f"({aug_expr})"
    scalarization = ScalarizationFunction(
        name="STOM scalarization objective function",
        symbol=symbol,
        func=target_expr,
        is_linear=False,
        is_convex=False,
        is_twice_differentiable=False,
    )

    return problem.add_scalarization(scalarization), symbol


def add_group_stom_sf(
    problem: Problem,
    symbol: str,
    reference_points: list[dict[str, float]],
    rho: float = 1e-6,
    delta: float = 1e-6,
) -> tuple[Problem, str]:
    r"""Adds the multiple decision maker variant of the STOM scalarizing function.

    The scalarization function is defined as follows:

    \begin{align}
        &\mbox{minimize} &&\max_{i,d} [w_{id}(f_{id}(\mathbf{x})-z^{uto}_{id})] +
        \rho \sum^k_{i=1} \sum^{n_d}_{d=1} w_{id}f_{id}(\mathbf{x}) \\
        &\mbox{subject to} &&\mathbf{x} \in \mathbf{X},
    \end{align}

    where $w_{id} = \frac{1}{\overline{z}_{id} - z^{uto}_{id}}$.

    Args:
        problem (Problem): the problem the scalarization is added to.
        symbol (str): the symbol given to the added scalarization.
        reference_points (list[dict[str, float]]): a list of dicts with keys corresponding to objective
            function symbols and values to reference point components, i.e.,
            aspiration levels.
        rho (float, optional): a small scalar value to scale the sum in the objective
            function of the scalarization. Defaults to 1e-6.
        delta (float, optional): a small scalar value to define the utopian point. Defaults to 1e-6.

    Raises:
        ScalarizationError: there are missing elements in any reference point.

    Returns:
        tuple[Problem, str]: a tuple with the copy of the problem with the added
            scalarization and the symbol of the added scalarization.
    """
    # check reference points
    for reference_point in reference_points:
        if not objective_dict_has_all_symbols(problem, reference_point):
            msg = f"The give reference point {reference_point} is missing value for one or more objectives."
            raise ScalarizationError(msg)

    ideal, _ = get_corrected_ideal_and_nadir(problem)

    # calculate the weights
    weights = []
    for reference_point in reference_points:
        corrected_rp = get_corrected_reference_point(problem, reference_point)
        weights.append({
            obj.symbol: 1 / (corrected_rp[obj.symbol] - (ideal[obj.symbol] - delta))
            for obj in problem.objectives
        })

    # form the max term
    max_terms = []
    for i in range(len(reference_points)):
        for obj in problem.objectives:
            max_terms.append(f"{weights[i][obj.symbol]} * ({obj.symbol}_min - {ideal[obj.symbol] - delta})")
    max_terms = ", ".join(max_terms)

    # form the augmentation term
    aug_exprs = []
    for i in range(len(reference_points)):
        aug_expr = " + ".join([f"({weights[i][obj.symbol]} * {obj.symbol}_min)" for obj in problem.objectives])
        aug_exprs.append(aug_expr)
    aug_exprs = " + ".join(aug_exprs)

    func = f"{Op.MAX}({max_terms}) + {rho}*({aug_exprs})"
    scalarization = ScalarizationFunction(
        name="STOM scalarization objective function for multiple decision makers",
        symbol=symbol,
        func=func,
        is_linear=problem.is_linear,
        is_convex=problem.is_convex,
        is_twice_differentiable=False,
    )
    return problem.add_scalarization(scalarization), symbol


def add_group_stom_sf_diff(
    problem: Problem,
    symbol: str,
    reference_points: list[dict[str, float]],
    rho: float = 1e-6,
    delta: float = 1e-6,
) -> tuple[Problem, str]:
    r"""Adds the differentiable variant of the multiple decision maker variant of the STOM scalarizing function.

    The scalarization function is defined as follows:

    \begin{align}
        &\mbox{minimize} && \alpha +
        \rho \sum^k_{i=1} \sum^{n_d}_{d=1} w_{id}f_{id}(\mathbf{x}) \\
        &\mbox{subject to} && w_{id}(f_{id}(\mathbf{x})-z^{uto}_{id}) - \alpha \leq 0,\\
        &&&\mathbf{x} \in \mathbf{X},
    \end{align}

    where $w_{id} = \frac{1}{\overline{z}_{id} - z^{uto}_{id}}$.

    Args:
        problem (Problem): the problem the scalarization is added to.
        symbol (str): the symbol given to the added scalarization.
        reference_points (list[dict[str, float]]): a list of dicts with keys corresponding to objective
            function symbols and values to reference point components, i.e.,
            aspiration levels.
        rho (float, optional): a small scalar value to scale the sum in the objective
            function of the scalarization. Defaults to 1e-6.
        delta (float, optional): a small scalar value to define the utopian point. Defaults to 1e-6.

    Raises:
        ScalarizationError: there are missing elements in any reference point.

    Returns:
        tuple[Problem, str]: a tuple with the copy of the problem with the added
            scalarization and the symbol of the added scalarization.
    """
    # check reference points
    for reference_point in reference_points:
        if not objective_dict_has_all_symbols(problem, reference_point):
            msg = f"The give reference point {reference_point} is missing value for one or more objectives."
            raise ScalarizationError(msg)

    ideal, _ = get_corrected_ideal_and_nadir(problem)

    # define the auxiliary variable
    alpha = Variable(name="alpha", symbol="_alpha", variable_type=VariableTypeEnum.real, lowerbound=-float("Inf"), upperbound=float("Inf"), initial_value=1.0)

    # calculate the weights
    weights = []
    for reference_point in reference_points:
        corrected_rp = get_corrected_reference_point(problem, reference_point)
        weights.append({
            obj.symbol: 1 / (corrected_rp[obj.symbol] - (ideal[obj.symbol] - delta))
            for obj in problem.objectives
        })

    # form the max term
    con_terms = []
    for i in range(len(reference_points)):
        rp = {}
        for obj in problem.objectives:
            rp[obj.symbol] = f"{weights[i][obj.symbol]} * ({obj.symbol}_min - {ideal[obj.symbol] - delta}) - _alpha"
        con_terms.append(rp)

    # form the augmentation term
    aug_exprs = []
    for i in range(len(reference_points)):
        aug_expr = " + ".join([f"({weights[i][obj.symbol]} * {obj.symbol}_min)" for obj in problem.objectives])
        aug_exprs.append(aug_expr)
    aug_exprs = " + ".join(aug_exprs)

    constraints = []
    # loop to create a constraint for every objective of every reference point given
    for i in range(len(reference_points)):
        for obj in problem.objectives:
            # since we are subtracting a constant value, the linearity, convexity,
            # and differentiability of the objective function, and hence the
            # constraint, should not change.
            constraints.append(
                Constraint(
                    name=f"Constraint for {obj.symbol}",
                    symbol=f"{obj.symbol}_con_{i+1}",
                    func=con_terms[i][obj.symbol],
                    cons_type=ConstraintTypeEnum.LTE,
                    is_linear=obj.is_linear,
                    is_convex=obj.is_convex,
                    is_twice_differentiable=obj.is_twice_differentiable,
                )
            )

    func = f"_alpha + {rho}*({aug_exprs})"
    scalarization = ScalarizationFunction(
        name="Differentiable STOM scalarization objective function for multiple decision makers",
        symbol=symbol,
        func=func,
        is_linear=problem.is_linear,
        is_convex=problem.is_convex,
        is_twice_differentiable=problem.is_twice_differentiable,
    )
    _problem = problem.add_variables([alpha])
    _problem = _problem.add_scalarization(scalarization)
    return _problem.add_constraints(constraints), symbol


def add_guess_sf_diff(
    problem: Problem,
    symbol: str,
    reference_point: dict[str, float],
    rho: float = 1e-6,
    delta: float = 1e-6,
) -> tuple[Problem, str]:
    r"""Adds the differentiable variant of the GUESS scalarizing function.

    \begin{align*}
        \min \quad & \alpha + \rho \sum_{i=1}^k \frac{f_i(\mathbf{x})}{d_i} \\
        \text{s.t.} \quad & \frac{f_i(\mathbf{x}) - z_i^{\star\star}}{\bar{z}_i
        - z_i^{\star\star}} - \alpha \leq 0 \quad & \forall i \notin I^{\diamond},\\
        & d_i =
        \begin{cases}
        z^\text{nad}_i - \bar{z}_i,\quad \forall i \notin I^\diamond,\\
        z^\text{nad}_i - z^{\star\star}_i,\quad \forall i \in I^\diamond,\\
        \end{cases}\\
        & \mathbf{x} \in S,
    \end{align*}

    where $f_i$ are objective functions, $z_i^{\star\star} = z_i^\star - \delta$ is
    a component of the utopian point, $\bar{z}_i$ is a component of the reference point,
    $\rho$ and $\delta$ are small scalar values, $S$ is the feasible solution
    space of the original problem, and $\alpha$ is an auxiliary variable. The index
    set $I^\diamond$ represents objective vectors whose values are free to change. The indices
    belonging to this set are interpreted as those objective vectors whose components in
    the reference point is set to be the the respective nadir point component of the problem.

    References:
        Buchanan, J. T. (1997). A naive approach for solving MCDM problems: The
        GUESS method. Journal of the Operational Research Society, 48, 202-206.

    Args:
        problem (Problem): the problem the scalarization is added to.
        symbol (str): the symbol given to the added scalarization.
        reference_point (dict[str, float]): a dict with keys corresponding to objective
            function symbols and values to reference point components, i.e.,
            aspiration levels.
        rho (float, optional): a small scalar value to scale the sum in the objective
            function of the scalarization. Defaults to 1e-6.
        delta (float, optional): a small scalar to define the utopian point. Defaults to 1e-6.

    Returns:
        tuple[Problem, str]: a tuple with the copy of the problem with the added
            scalarization and the symbol of the added scalarization.
    """
    # check reference point
    if not objective_dict_has_all_symbols(problem, reference_point):
        msg = f"The give reference point {reference_point} is missing value for one or more objectives."
        raise ScalarizationError(msg)

    ideal_point, nadir_point = get_corrected_ideal_and_nadir(problem)
    corrected_rp = get_corrected_reference_point(problem, reference_point)

    # the indices that are free to change, set if component of reference point
    # has the corresponding nadir value, or if it is greater than the nadir value
    free_to_change = [
        sym
        for sym in corrected_rp
        if np.isclose(corrected_rp[sym], nadir_point[sym]) or corrected_rp[sym] > nadir_point[sym]
    ]

    # define the auxiliary variable
<<<<<<< HEAD
    alpha = Variable(name="alpha", symbol="_alpha", variable_type=VariableTypeEnum.real, initial_value=1.0, lowerbound=-float("Inf"), upperbound=float("Inf"))
=======
    alpha = Variable(name="alpha", symbol="_alpha", variable_type=VariableTypeEnum.real, lowerbound=-float("Inf"), upperbound=float("Inf"), initial_value=1.0)
>>>>>>> fb862204

    # define the objective function of the scalarization
    aug_expr = " + ".join(
        [
            (
                f"{obj.symbol}_min / ({nadir_point[obj.symbol]} - "
                f"{reference_point[obj.symbol] if obj.symbol not in free_to_change else ideal_point[obj.symbol] - delta})"
            )
            for obj in problem.objectives
        ]
    )

    target_expr = f"_alpha + {rho}*" + f"({aug_expr})"
    scalarization = ScalarizationFunction(
        name="GUESS scalarization objective function",
        symbol=symbol,
        func=target_expr,
        is_convex=problem.is_convex,
        is_linear=problem.is_linear,
        is_twice_differentiable=problem.is_twice_differentiable,
    )

    constraints = []

    for obj in problem.objectives:
        if obj.symbol in free_to_change:
            # if free to change, then do not add a constraint
            continue

        # not free to change, add constraint
        expr = (
            f"({obj.symbol}_min - {nadir_point[obj.symbol]}) / "
            f"({nadir_point[obj.symbol]} - {corrected_rp[obj.symbol]}) - _alpha"
        )

        constraints.append(
            Constraint(
                name=f"Constraint for {obj.symbol}",
                symbol=f"{obj.symbol}_con",
                func=expr,
                cons_type=ConstraintTypeEnum.LTE,
                is_linear=obj.is_linear,
                is_convex=obj.is_convex,
                is_twice_differentiable=obj.is_twice_differentiable,
            )
        )

    _problem = problem.add_variables([alpha])
    _problem = _problem.add_scalarization(scalarization)
    return _problem.add_constraints(constraints), symbol


def add_guess_sf_nondiff(
    problem: Problem,
    symbol: str,
    reference_point: dict[str, float],
    rho: float = 1e-6,
    delta: float = 1e-6,
) -> tuple[Problem, str]:
    r"""Adds the non-differentiable variant of the GUESS scalarizing function.

    \begin{align*}
        \underset{\mathbf{x}}{\min}\quad & \underset{i \notin I^\diamond}{\max}
        \left[
        \frac{f_i(\mathbf{x}) - z_i^{\star\star}}{\bar{z}_i - z_i^{\star\star}}
        \right]
        + \rho \sum_{j=1}^k \frac{f_j(\mathbf{x})}{d_j},
        \quad & \\
        \text{s.t.}\quad
        & d_j =
        \begin{cases}
        z^\text{nad}_j - \bar{z}_j,\quad \forall j \notin I^\diamond,\\
        z^\text{nad}_j - z^{\star\star}_j,\quad \forall j \in I^\diamond,\\
        \end{cases}\\
        & \mathbf{x} \in S,
    \end{align*}

    where $f_{i/j}$ are objective functions, $z_{i/j}^{\star\star} =
    z_{i/j}^\star - \delta$ is a component of the utopian point, $\bar{z}_{i/j}$
    is a component of the reference point, $\rho$ and $\delta$ are small scalar
    values, and $S$ is the feasible solution space of the original problem. The
    index set $I^\diamond$ represents objective vectors whose values are free to
    change. The indices belonging to this set are interpreted as those objective
    vectors whose components in the reference point is set to be the the
    respective nadir point component of the problem.

    References:
        Buchanan, J. T. (1997). A naive approach for solving MCDM problems: The
        GUESS method. Journal of the Operational Research Society, 48, 202-206.

    Args:
        problem (Problem): the problem the scalarization is added to.
        symbol (str): the symbol given to the added scalarization.
        reference_point (dict[str, float]): a dict with keys corresponding to objective
            function symbols and values to reference point components, i.e.,
            aspiration levels.
        rho (float, optional): a small scalar value to scale the sum in the objective
            function of the scalarization. Defaults to 1e-6.
        delta (float, optional): a small scalar to define the utopian point. Defaults to 1e-6.

    Returns:
        tuple[Problem, str]: a tuple with the copy of the problem with the added
            scalarization and the symbol of the added scalarization.
    """
    # check reference point
    if not objective_dict_has_all_symbols(problem, reference_point):
        msg = f"The give reference point {reference_point} is missing value for one or more objectives."
        raise ScalarizationError(msg)

    ideal_point, nadir_point = get_corrected_ideal_and_nadir(problem)
    corrected_rp = get_corrected_reference_point(problem, reference_point)

    # the indices that are free to change, set if component of reference point
    # has the corresponding nadir value, or if it is greater than the nadir value
    free_to_change = [
        sym
        for sym in corrected_rp
        if np.isclose(corrected_rp[sym], nadir_point[sym]) or corrected_rp[sym] > nadir_point[sym]
    ]

    # define the max expression of the scalarization
    # if the objective symbol belongs to the class I^diamond, then do not add it
    # to the max expression
    max_expr = ", ".join(
        [
            (
                f"({obj.symbol}_min - {(ideal_point[obj.symbol] - delta)}) / "
                f"({reference_point[obj.symbol]} - {(ideal_point[obj.symbol] - delta)})"
            )
            for obj in problem.objectives
            if obj.symbol not in free_to_change
        ]
    )

    # define the augmentation term
    aug_expr = " + ".join(
        [
            (
                f"{obj.symbol}_min / ({nadir_point[obj.symbol]} - "
                f"{reference_point[obj.symbol] if obj.symbol not in free_to_change else ideal_point[obj.symbol] - delta})"
            )
            for obj in problem.objectives
        ]
    )

    target_expr = f"{Op.MAX}({max_expr}) + {rho}*({aug_expr})"
    scalarization = ScalarizationFunction(
        name="GUESS scalarization objective function",
        symbol=symbol,
        func=target_expr,
        is_linear=False,
        is_convex=False,
        is_twice_differentiable=False,
    )

    return problem.add_scalarization(scalarization), symbol


def add_group_guess_sf(
    problem: Problem,
    symbol: str,
    reference_points: list[dict[str, float]],
    rho: float = 1e-6
) -> tuple[Problem, str]:
    r"""Adds the multiple decision maker variant of the GUESS scalarizing function.

    The scalarization function is defined as follows:

    \begin{align}
        &\mbox{minimize} &&\max_{i,d} [w_{id}(f_{id}(\mathbf{x})-z^{nad}_{id})] +
        \rho \sum^k_{i=1} \sum^{n_d}_{d=1} w_{id}f_{id}(\mathbf{x}) \\
        &\mbox{subject to} &&\mathbf{x} \in \mathbf{X},
    \end{align}

    where $w_{id} = \frac{1}{z^{nad}_{id} - \overline{z}_{id}}$.

    Args:
        problem (Problem): the problem the scalarization is added to.
        symbol (str): the symbol given to the added scalarization.
        reference_points (list[dict[str, float]]): a list of dicts with keys corresponding to objective
            function symbols and values to reference point components, i.e.,
            aspiration levels.
        rho (float, optional): a small scalar value to scale the sum in the objective
            function of the scalarization. Defaults to 1e-6.

    Raises:
        ScalarizationError: there are missing elements in any reference point.

    Returns:
        tuple[Problem, str]: a tuple with the copy of the problem with the added
            scalarization and the symbol of the added scalarization.
    """
    # check reference points
    for reference_point in reference_points:
        if not objective_dict_has_all_symbols(problem, reference_point):
            msg = f"The give reference point {reference_point} is missing value for one or more objectives."
            raise ScalarizationError(msg)

    _, nadir = get_corrected_ideal_and_nadir(problem)

    # calculate the weights
    weights = []
    for reference_point in reference_points:
        corrected_rp = get_corrected_reference_point(problem, reference_point)
        weights.append({
            obj.symbol: 1 / (nadir[obj.symbol] - (corrected_rp[obj.symbol]))
            for obj in problem.objectives
        })

    # form the max term
    max_terms = []
    for i in range(len(reference_points)):
        corrected_rp = get_corrected_reference_point(problem, reference_points[i])
        for obj in problem.objectives:
            max_terms.append(f"{weights[i][obj.symbol]} * ({obj.symbol}_min - {nadir[obj.symbol]})")
    max_terms = ", ".join(max_terms)

    # form the augmentation term
    aug_exprs = []
    for i in range(len(reference_points)):
        aug_expr = " + ".join([f"({weights[i][obj.symbol]} * {obj.symbol}_min)" for obj in problem.objectives])
        aug_exprs.append(aug_expr)
    aug_exprs = " + ".join(aug_exprs)

    func = f"{Op.MAX}({max_terms}) + {rho}*({aug_exprs})"
    scalarization = ScalarizationFunction(
        name="GUESS scalarization objective function for multiple decision makers",
        symbol=symbol,
        func=func,
        is_linear=problem.is_linear,
        is_convex=problem.is_convex,
        is_twice_differentiable=False,
    )
    return problem.add_scalarization(scalarization), symbol


def add_group_guess_sf_diff(
    problem: Problem,
    symbol: str,
    reference_points: list[dict[str, float]],
    rho: float = 1e-6
) -> tuple[Problem, str]:
    r"""Adds the differentiable variant of the multiple decision maker variant of the GUESS scalarizing function.

    The scalarization function is defined as follows:

    \begin{align}
        &\mbox{minimize} &&\alpha +
        \rho \sum^k_{i=1} \sum^{n_d}_{d=1} w_{id}f_{id}(\mathbf{x}) \\
        &\mbox{subject to} && w_{id}(f_{id}(\mathbf{x})-z^{nad}_{id}) - \alpha \leq 0,\\
        &&&\mathbf{x} \in \mathbf{X},
    \end{align}

    where $w_{id} = \frac{1}{z^{nad}_{id} - \overline{z}_{id}}$.

    Args:
        problem (Problem): the problem the scalarization is added to.
        symbol (str): the symbol given to the added scalarization.
        reference_points (list[dict[str, float]]): a list of dicts with keys corresponding to objective
            function symbols and values to reference point components, i.e.,
            aspiration levels.
        rho (float, optional): a small scalar value to scale the sum in the objective
            function of the scalarization. Defaults to 1e-6.

    Raises:
        ScalarizationError: there are missing elements in any reference point.

    Returns:
        tuple[Problem, str]: a tuple with the copy of the problem with the added
            scalarization and the symbol of the added scalarization.
    """
    # check reference points
    for reference_point in reference_points:
        if not objective_dict_has_all_symbols(problem, reference_point):
            msg = f"The give reference point {reference_point} is missing value for one or more objectives."
            raise ScalarizationError(msg)

    _, nadir = get_corrected_ideal_and_nadir(problem)

    # define the auxiliary variable
    alpha = Variable(name="alpha", symbol="_alpha", variable_type=VariableTypeEnum.real, lowerbound=-float("Inf"), upperbound=float("Inf"), initial_value=1.0)

    # calculate the weights
    weights = []
    for reference_point in reference_points:
        corrected_rp = get_corrected_reference_point(problem, reference_point)
        weights.append({
            obj.symbol: 1 / (nadir[obj.symbol] - (corrected_rp[obj.symbol]))
            for obj in problem.objectives
        })

    # form the max term
    con_terms = []
    for i in range(len(reference_points)):
        corrected_rp = get_corrected_reference_point(problem, reference_points[i])
        rp = {}
        for obj in problem.objectives:
            rp[obj.symbol] = f"{weights[i][obj.symbol]} * ({obj.symbol}_min - {nadir[obj.symbol]}) - _alpha"
        con_terms.append(rp)

    # form the augmentation term
    aug_exprs = []
    for i in range(len(reference_points)):
        aug_expr = " + ".join([f"({weights[i][obj.symbol]} * {obj.symbol}_min)" for obj in problem.objectives])
        aug_exprs.append(aug_expr)
    aug_exprs = " + ".join(aug_exprs)

    constraints = []
    # loop to create a constraint for every objective of every reference point given
    for i in range(len(reference_points)):
        for obj in problem.objectives:
            # since we are subtracting a constant value, the linearity, convexity,
            # and differentiability of the objective function, and hence the
            # constraint, should not change.
            constraints.append(
                Constraint(
                    name=f"Constraint for {obj.symbol}",
                    symbol=f"{obj.symbol}_con_{i+1}",
                    func=con_terms[i][obj.symbol],
                    cons_type=ConstraintTypeEnum.LTE,
                    is_linear=obj.is_linear,
                    is_convex=obj.is_convex,
                    is_twice_differentiable=obj.is_twice_differentiable,
                )
            )

    func = f"_alpha + {rho}*({aug_exprs})"
    scalarization = ScalarizationFunction(
        name="Differentiable GUESS scalarization objective function for multiple decision makers",
        symbol=symbol,
        func=func,
        is_linear=problem.is_linear,
        is_convex=problem.is_convex,
        is_twice_differentiable=problem.is_twice_differentiable,
    )
    _problem = problem.add_variables([alpha])
    _problem = _problem.add_scalarization(scalarization)
    return _problem.add_constraints(constraints), symbol


def add_asf_diff(
    problem: Problem,
    symbol: str,
    reference_point: dict[str, float],
    rho: float = 1e-6,
    delta: float = 1e-6,
) -> tuple[Problem, str]:
    r"""Adds the differentiable variant of the achievement scalarizing function.

    \begin{align*}
        \min \quad & \alpha + \rho \sum_{i=1}^k \frac{f_i(\mathbf{x})}{z_i^\text{nad} - z_i^{\star\star}} \\
        \text{s.t.} \quad & \frac{f_i(\mathbf{x}) - \bar{z}_i}{z_i^\text{nad}
        - z_i^{\star\star}} - \alpha \leq 0,\\
        & \mathbf{x} \in S,
    \end{align*}

    where $f_i$ are objective functions, $z_i^{\star\star} = z_i^\star - \delta$ is
    a component of the utopian point, $\bar{z}_i$ is a component of the reference point,
    $\rho$ and $\delta$ are small scalar values, $S$ is the feasible solution
    space of the original problem, and $\alpha$ is an auxiliary variable.

    References:
        Wierzbicki, A. P. (1982). A mathematical basis for satisficing decision
            making. Mathematical modelling, 3(5), 391-405.

    Args:
        problem (Problem): the problem the scalarization is added to.
        symbol (str): the symbol given to the added scalarization.
        reference_point (dict[str, float]): a dict with keys corresponding to objective
            function symbols and values to reference point components, i.e.,
            aspiration levels.
        rho (float, optional): a small scalar value to scale the sum in the objective
            function of the scalarization. Defaults to 1e-6.
        delta (float, optional): a small scalar to define the utopian point. Defaults to 1e-6.

    Returns:
        tuple[Problem, str]: a tuple with the copy of the problem with the added
            scalarization and the symbol of the added scalarization.

    Todo:
        Add reference in augmentation term option!
    """
    # check reference point
    if not objective_dict_has_all_symbols(problem, reference_point):
        msg = f"The give reference point {reference_point} is missing value for one or more objectives."
        raise ScalarizationError(msg)

    ideal_point, nadir_point = get_corrected_ideal_and_nadir(problem)
    corrected_rp = get_corrected_reference_point(problem, reference_point)

    # define the auxiliary variable
<<<<<<< HEAD
    alpha = Variable(name="alpha", symbol="_alpha", variable_type=VariableTypeEnum.real, initial_value=1.0, lowerbound=float("-Inf"), upperbound=float("Inf"))
=======
    alpha = Variable(name="alpha", symbol="_alpha", variable_type=VariableTypeEnum.real, lowerbound=-float("Inf"), upperbound=float("Inf"), initial_value=1.0)
>>>>>>> fb862204

    # define the objective function of the scalarization
    aug_expr = " + ".join(
        [
            (f"{obj.symbol}_min / ({nadir_point[obj.symbol]} - {ideal_point[obj.symbol] - delta})")
            for obj in problem.objectives
        ]
    )

    target_expr = f"_alpha + {rho}*" + f"({aug_expr})"
    scalarization = ScalarizationFunction(name="ASF scalarization objective function", symbol=symbol, func=target_expr)

    constraints = []

    for obj in problem.objectives:
        expr = (
            f"({obj.symbol}_min - {corrected_rp[obj.symbol]}) / "
            f"({nadir_point[obj.symbol]} - {ideal_point[obj.symbol] - delta}) - _alpha"
        )

        constraints.append(
            Constraint(
                name=f"Constraint for {obj.symbol}",
                symbol=f"{obj.symbol}_con",
                func=expr,
                cons_type=ConstraintTypeEnum.LTE,
                is_linear=obj.is_linear,
                is_convex=obj.is_convex,
                is_twice_differentiable=obj.is_twice_differentiable,
            )
        )

    _problem = problem.add_variables([alpha])
    _problem = _problem.add_scalarization(scalarization)
    return _problem.add_constraints(constraints), symbol


def add_weighted_sums(problem: Problem, symbol: str, weights: dict[str, float]) -> tuple[Problem, str]:
    r"""Add the weighted sums scalarization to a problem with the given weights.

    It is assumed that the weights add to 1.

    The scalarization is defined as follows:

    \begin{equation}
        \begin{aligned}
        & \mathcal{S}_\text{WS}(F(\mathbf{x});\mathbf{w}) = \sum_{i=1}^{k} w_i f_i(\mathbf{x}) \\
        & \text{s.t.} \sum_{i=1}^{k} w_i = 1,
        \end{aligned}
    \end{equation}

    where $\mathbf{w} = [w_1,\dots,w_k]$ are the weights and $k$ is the number of
    objective functions.

    Warning:
        The weighted sums scalarization is often not capable of finding most Pareto optimal
            solutions when optimized. It is advised to utilize some better scalarization
            functions.

    Args:
        problem (Problem): the problem to which the scalarization should be added.
        symbol (str): the symbol to reference the added scalarization function.
        weights (dict[str, float]): the weights. For the method to work, the weights
            should sum to 1. However, this is not a condition that is checked.

    Raises:
        ScalarizationError: if the weights are missing any of the objective components.

    Returns:
        tuple[Problem, str]: A tuple containing a copy of the problem with the scalarization function added,
            and the symbol of the added scalarization function.
    """
    # check that the weights have all the objective components
    if not all(obj.symbol in weights for obj in problem.objectives):
        msg = f"The given weight vector {weights} does not have a component defined for all the objectives."
        raise ScalarizationError(msg)

    # Build the sum
    sum_terms = [f"({weights[obj.symbol]} * {obj.symbol}_min)" for obj in problem.objectives]

    # aggregate the terms
    sf = " + ".join(sum_terms)

    # Add the function to the problem
    scalarization_function = ScalarizationFunction(
        name="Weighted sums scalarization function",
        symbol=symbol,
        func=sf,
        is_linear=problem.is_linear,
        is_convex=problem.is_convex,
        is_twice_differentiable=problem.is_twice_differentiable,
    )
    return problem.add_scalarization(scalarization_function), symbol


def add_objective_as_scalarization(problem: Problem, symbol: str, objective_symbol: str) -> tuple[Problem, str]:
    r"""Creates a scalarization where one of the problem's objective functions is optimized.

    The scalarization is defined as follows:

    \begin{equation}
        \operatorname{min}_{\mathbf{x} \in S} f_t(\mathbf{x}),
    \end{equation}

    where $f_t(\mathbf{x})$ is the objective function to be minimized.

    Args:
        problem (Problem): the problem to which the scalarization should be added.
        symbol (str): the symbol to reference the added scalarization function.
        objective_symbol (str): the symbol of the objective function to be optimized.

    Raises:
        ScalarizationError: the given objective_symbol does not exist in the problem.

    Returns:
        tuple[Problem, str]: A tuple containing a copy of the problem with the scalarization function added,
            and the symbol of the added scalarization function.
    """
    # check that symbol exists
    if objective_symbol not in (correct_symbols := [objective.symbol for objective in problem.objectives]):
        msg = f"The given objective symbol {objective_symbol} should be one of {correct_symbols}."
        raise ScalarizationError(msg)

    sf = ["Multiply", 1, f"{objective_symbol}_min"]

    # Add the function to the problem
    scalarization_function = ScalarizationFunction(
        name=f"Objective {objective_symbol}",
        symbol=symbol,
        func=sf,
    )
    return problem.add_scalarization(scalarization_function), symbol


def add_epsilon_constraints(
    problem: Problem, symbol: str, constraint_symbols: dict[str, str], objective_symbol: str, epsilons: dict[str, float]
) -> tuple[Problem, str, list[str]]:
    r"""Creates expressions for an epsilon constraints scalarization and constraints.

    It is assumed that epsilon have been given in a format where each objective is to be minimized.

    The scalarization is defined as follows:

    \begin{equation}
    \begin{aligned}
    & \operatorname{min}_{\mathbf{x} \in S}
    & & f_t(\mathbf{x}) \\
    & \text{s.t.}
    & & f_j(\mathbf{x}) \leq \epsilon_j \text{ for all } j = 1, \ldots ,k, \; j \neq t,
    \end{aligned}
    \end{equation}

    where $\epsilon_j$ are the epsilon bounds used in the epsilon constraints $f_j(\mathbf{x}) \leq \epsilon_j$,
    and $k$ is the number of objective functions.

    Args:
        problem (Problem): the problem to scalarize.
        symbol (str): the symbol of the added objective function to be optimized.
        constraint_symbols (dict[str, str]): a dict with the symbols to be used with the added
            constraints. The key indicates the name of the objective function the constraint
            is related to, and the value is the symbol to be used when defining the constraint.
        objective_symbol (str): the objective used as the objective in the epsilon constraint scalarization.
        epsilons (dict[str, float]): the epsilon constraint values in a dict
            with each key being an objective's symbol. The corresponding value
            is then used as the epsilon value for the respective objective function.

    Raises:
        ScalarizationError: `objective_symbol` not found in problem definition.

    Returns:
        tuple[Problem, str, list[str]]: A triple with the first element being a copy of the
            problem with the added epsilon constraints. The second element is the symbol of
            the objective to be optimized. The last element is a list with the symbols
            of the added constraints to the problem.
    """
    if objective_symbol not in (correct_symbols := [objective.symbol for objective in problem.objectives]):
        msg = f"The given objective symbol {objective_symbol} should be one of {correct_symbols}."
        raise ScalarizationError(msg)

    _problem, _ = add_objective_as_scalarization(problem, symbol, objective_symbol)

    # the epsilons must be given such that each objective function is to be minimized
    # TODO: check if objective function is linear
    constraints = [
        Constraint(
            name=f"Epsilon for {obj.symbol}",
            symbol=constraint_symbols[obj.symbol],
            func=["Add", f"{obj.symbol}_min", ["Negate", epsilons[obj.symbol]]],
            cons_type=ConstraintTypeEnum.LTE,
            is_linear=obj.is_linear,
            is_convex=obj.is_convex,
            is_twice_differentiable=obj.is_twice_differentiable,
        )
        for obj in problem.objectives
        if obj.symbol != objective_symbol
    ]

    _problem = _problem.add_constraints(constraints)

    return _problem, symbol, [con.symbol for con in constraints]


def create_epsilon_constraints_json(
    problem: Problem, objective_symbol: str, epsilons: dict[str, float]
) -> tuple[list[str | int | float], list[str]]:
    """Creates JSON expressions for an epsilon constraints scalarization and constraints.

    It is assumed that epsilon have been given in a format where each objective is to be minimized.

    Warning:
        To be deprecated.

    Args:
        problem (Problem): the problem to scalarize.
        objective_symbol (str): the objective used as the objective in the epsilon constraint scalarization.
        epsilons (dict[str, float]): the epsilon constraint values in a dict
            with each key being an objective's symbol.

    Raises:
        ScalarizationError: `objective_symbol` not found in problem definition.

    Returns:
        tuple[list, list]: the first element is the expression of the scalarized objective expressed in MathJSON format.
            The second element is a list of expressions of the constraints expressed in MathJSON format.
            The constraints are in less than or equal format.
    """
    correct_symbols = [objective.symbol for objective in problem.objectives]
    if objective_symbol not in correct_symbols:
        msg = f"The given objective symbol {objective_symbol} should be one of {correct_symbols}."
        raise ScalarizationError(msg)
    correct_symbols.remove(objective_symbol)

    scalarization_expr = ["Multiply", 1, f"{objective_symbol}_min"]

    # the epsilons must be given such that each objective function is to be minimized
    constraint_exprs = [["Add", f"{obj}_min", ["Negate", epsilons[obj]]] for obj in correct_symbols]

    return scalarization_expr, constraint_exprs


def add_scalarization_function(
    problem: Problem,
    func: str,
    symbol: str,
    name: str | None = None,
) -> tuple[Problem, str]:
    """Adds a scalarization function to a Problem.

    Returns a new instance of the Problem with the new scalarization function
    and the symbol of the scalarization function added.

    Args:
        problem (Problem): the problem to which the scalarization function should be added.
        func (str): the scalarization function to be added as a string in infix notation.
        symbol (str): the symbol reference the added scalarization function.
            This is important when the added scalarization function should be
            utilized when optimizing a problem.
        name (str, optional): the name to be given to the scalarization
            function. If None, the symbol is used as the name. Defaults to None.

    Returns:
        tuple[Problem, str]: A tuple with the new Problem with the added
            scalarization function and the function's symbol.
    """
    scalarization_function = ScalarizationFunction(
        name=symbol if name is None else name,
        symbol=symbol,
        func=func,
    )
    return problem.add_scalarization(scalarization_function), symbol


def add_lte_constraints(
    problem: Problem, funcs: list[str], symbols: list[str], names: list[str | None] | None = None
) -> Problem:
    """Adds constraints to a problem that are defined in the less than or equal format.

    Is is assumed that the constraints expression at position funcs[i] is symbolized by the
    symbol at position symbols[i] for all i.

    Does not modify problem, but makes a copy of it instead and returns it.

    Args:
        problem (Problem): the problem to which the constraints are added.
        funcs (list[str]): the expressions of the constraints.
        symbols (list[str]): the symbols of the constraints. In order.
        names (list[str  |  None] | None, optional): The names of the
            constraints. For any name with 'None' the symbol is used as the name. If
            names is None, then the symbol is used as the name for all the
            constraints. Defaults to None.

    Raises:
        ScalarizationError: if the lengths of the arguments do not match.

    Returns:
        Problem: a copy of the original problem with the constraints added.
    """
    if (len_f := len(funcs)) != (len_s := len(symbols)) and names is not None and (len_n := len(names)) != len(funcs):
        msg = (
            f"The lengths of ({len_f=}) and 'symbols' ({len_s=}) must match. "
            f"If 'names' is not None, then its length ({len_n=}) must also match."
        )
        raise ScalarizationError(msg)

    if names is None:
        names = symbols

    return problem.model_copy(
        update={
            "constraints": [
                *(problem.constraints if problem.constraints is not None else []),
                *[
                    Constraint(
                        name=(name if (name := names[i]) is not None else symbols[i]),
                        symbol=symbols[i],
                        cons_type=ConstraintTypeEnum.LTE,
                        func=funcs[i],
                    )
                    for i in range(len(funcs))
                ],
            ]
        }
    )<|MERGE_RESOLUTION|>--- conflicted
+++ resolved
@@ -747,11 +747,7 @@
     ideal_point, nadir_point = get_corrected_ideal_and_nadir(problem)
 
     # define the auxiliary variable
-<<<<<<< HEAD
-    alpha = Variable(name="alpha", symbol="_alpha", variable_type=VariableTypeEnum.real, initial_value=1.0, lowerbound=-float("Inf"), upperbound=float("Inf"))
-=======
     alpha = Variable(name="alpha", symbol="_alpha", variable_type=VariableTypeEnum.real, lowerbound=-float("Inf"), upperbound=float("Inf"), initial_value=1.0)
->>>>>>> fb862204
 
     # define the objective function of the scalarization
     aug_expr = " + ".join(
@@ -1517,11 +1513,7 @@
     corrected_rp = get_corrected_reference_point(problem, reference_point)
 
     # define the auxiliary variable
-<<<<<<< HEAD
-    alpha = Variable(name="alpha", symbol="_alpha", variable_type=VariableTypeEnum.real, initial_value=1.0, lowerbound=-float("Inf"), upperbound=float("Inf"))
-=======
     alpha = Variable(name="alpha", symbol="_alpha", variable_type=VariableTypeEnum.real, lowerbound=-float("Inf"), upperbound=float("Inf"), initial_value=1.0)
->>>>>>> fb862204
 
     # define the objective function of the scalarization
     aug_expr = " + ".join(
@@ -1893,11 +1885,7 @@
     ]
 
     # define the auxiliary variable
-<<<<<<< HEAD
-    alpha = Variable(name="alpha", symbol="_alpha", variable_type=VariableTypeEnum.real, initial_value=1.0, lowerbound=-float("Inf"), upperbound=float("Inf"))
-=======
     alpha = Variable(name="alpha", symbol="_alpha", variable_type=VariableTypeEnum.real, lowerbound=-float("Inf"), upperbound=float("Inf"), initial_value=1.0)
->>>>>>> fb862204
 
     # define the objective function of the scalarization
     aug_expr = " + ".join(
@@ -2289,11 +2277,7 @@
     corrected_rp = get_corrected_reference_point(problem, reference_point)
 
     # define the auxiliary variable
-<<<<<<< HEAD
-    alpha = Variable(name="alpha", symbol="_alpha", variable_type=VariableTypeEnum.real, initial_value=1.0, lowerbound=float("-Inf"), upperbound=float("Inf"))
-=======
     alpha = Variable(name="alpha", symbol="_alpha", variable_type=VariableTypeEnum.real, lowerbound=-float("Inf"), upperbound=float("Inf"), initial_value=1.0)
->>>>>>> fb862204
 
     # define the objective function of the scalarization
     aug_expr = " + ".join(
