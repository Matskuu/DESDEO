--- conflicted
+++ resolved
@@ -12,14 +12,11 @@
 from scipy.optimize import differential_evolution as _scipy_de
 from scipy.optimize import minimize as _scipy_minimize
 
-<<<<<<< HEAD
-from desdeo.problem import ConstraintTypeEnum, PolarsEvaluator, Problem
-=======
-from desdeo.problem import ConstraintTypeEnum, GenericEvaluator, Problem, variable_dimension_enumerate
->>>>>>> faadc036
+from desdeo.problem import ConstraintTypeEnum, PolarsEvaluator, Problem, variable_dimension_enumerate
 from desdeo.tools.generics import BaseSolver, SolverError, SolverResults
 
 SUPPORTED_VAR_DIMENSIONS = ["scalar"]
+
 
 class EvalTargetEnum(str, Enum):
     """An enum that describe whether the evaluator target is an objective or a constraint."""
