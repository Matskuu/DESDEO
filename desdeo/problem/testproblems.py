"""Pre-defined multiobjective optimization problems.

Pre-defined problems for, e.g.,
testing and illustration purposed are defined here.
"""

import numpy as np

from desdeo.problem.schema import (
    Constant,
    Constraint,
    ConstraintTypeEnum,
    DiscreteRepresentation,
    ExtraFunction,
    Objective,
    ObjectiveTypeEnum,
    Problem,
    TensorConstant,
    TensorVariable,
    Variable,
    VariableTypeEnum,
)


def binh_and_korn(maximize: tuple[bool] = (False, False)) -> Problem:
    """Create a pydantic dataclass representation of the Binh and Korn problem.

    The function has two objective functions, two variables, and two constraint functions.
    For testing purposes, it can be chosen whether the firs and second objective should
    be maximized instead.

    Arguments:
        maximize (tuple[bool]): whether the first or second objective should be
            maximized or not. Defaults to (False, False).

    References:
        Binh T. and Korn U. (1997) MOBES: A Multiobjective Evolution Strategy for Constrained Optimization Problems.
            In: Proceedings of the Third International Conference on Genetic Algorithms. Czech Republic. pp. 176-182.
    """
    # These constants are for demonstrative purposes.
    constant_1 = Constant(name="Four", symbol="c_1", value=4)
    constant_2 = Constant(name="Five", symbol="c_2", value=5)

    variable_1 = Variable(
        name="The first variable", symbol="x_1", variable_type="real", lowerbound=0, upperbound=5, initial_value=2.5
    )
    variable_2 = Variable(
        name="The second variable", symbol="x_2", variable_type="real", lowerbound=0, upperbound=3, initial_value=1.5
    )

    objective_1 = Objective(
        name="Objective 1",
        symbol="f_1",
        func=f"{'-' if maximize[0] else ''}(c_1 * x_1**2 + c_1*x_2**2)",
        # func=["Add", ["Multiply", "c_1", ["Square", "x_1"]], ["Multiply", "c_1", ["Square", "x_2"]]],
        maximize=maximize[0],
        ideal=0,
        nadir=140 if not maximize[0] else -140,
        is_linear=False,
        is_convex=True,
        is_twice_differentiable=True,
    )
    objective_2 = Objective(
        name="Objective 2",
        symbol="f_2",
        # func=["Add", ["Square", ["Subtract", "x_1", "c_2"]], ["Square", ["Subtract", "x_2", "c_2"]]],
        func=f"{'-' if maximize[1] else ''}((x_1 - c_2)**2 + (x_2 - c_2)**2)",
        maximize=maximize[1],
        ideal=0,
        nadir=50 if not maximize[0] else -50,
        is_linear=False,
        is_convex=True,
        is_twice_differentiable=True,
    )

    constraint_1 = Constraint(
        name="Constraint 1",
        symbol="g_1",
        cons_type="<=",
        func=["Add", ["Square", ["Subtract", "x_1", "c_2"]], ["Square", "x_2"], -25],
        is_linear=False,
        is_convex=True,
        is_twice_differentiable=True,
    )

    constraint_2 = Constraint(
        name="Constraint 2",
        symbol="g_2",
        cons_type="<=",
        func=["Add", ["Negate", ["Square", ["Subtract", "x_1", 8]]], ["Negate", ["Square", ["Add", "x_2", 3]]], 7.7],
        is_linear=False,
        is_convex=True,
        is_twice_differentiable=True,
    )

    return Problem(
        name="The Binh and Korn function",
        description="The two-objective problem used in the paper by Binh and Korn.",
        constants=[constant_1, constant_2],
        variables=[variable_1, variable_2],
        objectives=[objective_1, objective_2],
        constraints=[constraint_1, constraint_2],
    )


def river_pollution_problem(five_objective_variant: bool = True) -> Problem:
    r"""Create a pydantic dataclass representation of the river pollution problem with either five or four variables.

    The objective functions "DO city", "DO municipality", and
    "BOD deviation" are to be minimized, while "ROI fishery" and "ROI city" are to be
    maximized. If the four variant problem is used, the the "BOD deviation" objective
    function is not present. The problem is defined as follows:

    \begin{align*}
    \min f_1(x) &= -4.07 - 2.27 x_1 \\
    \min f_2(x) &= -2.60 - 0.03 x_1 - 0.02 x_2 - \frac{0.01}{1.39 - x_1^2} - \frac{0.30}{1.39 - x_2^2} \\
    \max f_3(x) &= 8.21 - \frac{0.71}{1.09 - x_1^2} \\
    \max f_4(x) &= 0.96 - \frac{0.96}{1.09 - x_2^2} \\
    \min f_5(x) &= \max(|x_1 - 0.65|, |x_2 - 0.65|) \\
    \text{s.t.}\quad    & 0.3 \leq x_1 \leq 1.0,\\
                        & 0.3 \leq x_2 \leq 1.0,\\
    \end{align*}

    where the fifth objective is part of the problem definition only if
    `five_objective_variant = True`.

    Args:
        five_objective_variant (bool, optional): Whether to use to five
            objective function variant of the problem or not. Defaults to True.

    Returns:
        Problem: the river pollution problem.

    References:
        Narula, Subhash C., and HRoland Weistroffer. "A flexible method for
            nonlinear multicriteria decision-making problems." IEEE Transactions on
            Systems, Man, and Cybernetics 19.4 (1989): 883-887.

        Miettinen, Kaisa, and Marko M. Mäkelä. "Interactive method NIMBUS for
            nondifferentiable multiobjective optimization problems." Multicriteria
            Analysis: Proceedings of the XIth International Conference on MCDM, 1-6
            August 1994, Coimbra, Portugal. Berlin, Heidelberg: Springer Berlin
            Heidelberg, 1997.
    """
    variable_1 = Variable(
        name="BOD", symbol="x_1", variable_type="real", lowerbound=0.3, upperbound=1.0, initial_value=0.65
    )
    variable_2 = Variable(
        name="DO", symbol="x_2", variable_type="real", lowerbound=0.3, upperbound=1.0, initial_value=0.65
    )

    f_1 = "-4.07 - 2.27 * x_1"
    f_2 = "-2.60 - 0.03 * x_1 - 0.02 * x_2 - 0.01 / (1.39 - x_1**2) - 0.30 / (1.39 - x_2**2)"
    f_3 = "8.21 - 0.71 / (1.09 - x_1**2)"
    f_4 = "0.96 - 0.96 / (1.09 - x_2**2)"
    f_5 = "Max(Abs(x_1 - 0.65), Abs(x_2 - 0.65))"

    objective_1 = Objective(
        name="DO city",
        symbol="f_1",
        func=f_1,
        maximize=False,
        ideal=-6.34,
        nadir=-4.75,
        is_convex=True,
        is_linear=True,
        is_twice_differentiable=True,
    )
    objective_2 = Objective(
        name="DO municipality",
        symbol="f_2",
        func=f_2,
        maximize=False,
        ideal=-3.44,
        nadir=-2.85,
        is_convex=False,
        is_linear=False,
        is_twice_differentiable=True,
    )
    objective_3 = Objective(
        name="ROI fishery",
        symbol="f_3",
        func=f_3,
        maximize=True,
        ideal=7.5,
        nadir=0.32,
        is_convex=True,
        is_linear=False,
        is_twice_differentiable=True,
    )
    objective_4 = Objective(
        name="ROI city",
        symbol="f_4",
        func=f_4,
        maximize=True,
        ideal=0,
        nadir=-9.70,
        is_convex=True,
        is_linear=False,
        is_twice_differentiable=True,
    )
    objective_5 = Objective(
        name="BOD deviation",
        symbol="f_5",
        func=f_5,
        maximize=False,
        ideal=0,
        nadir=0.35,
        is_convex=False,
        is_linear=False,
        is_twice_differentiable=False,
    )

    objectives = (
        [objective_1, objective_2, objective_3, objective_4, objective_5]
        if five_objective_variant
        else [objective_1, objective_2, objective_3, objective_4]
    )

    return Problem(
        name="The river pollution problem",
        description="The river pollution problem to maximize return of investments and minimize pollution.",
        variables=[variable_1, variable_2],
        objectives=objectives,
    )


def simple_test_problem() -> Problem:
    """Defines a simple problem suitable for testing purposes."""
    variables = [
        Variable(name="x_1", symbol="x_1", variable_type="real", lowerbound=0, upperbound=10, initial_value=5),
        Variable(name="x_2", symbol="x_2", variable_type="real", lowerbound=0, upperbound=10, initial_value=5),
    ]

    constants = [Constant(name="c", symbol="c", value=4.2)]

    f_1 = "x_1 + x_2"
    f_2 = "x_2**3"
    f_3 = "x_1 + x_2"
    f_4 = "Max(Abs(x_1 - x_2), c)"  # c = 4.2
    f_5 = "(-x_1) * (-x_2)"

    objectives = [
        Objective(name="f_1", symbol="f_1", func=f_1, maximize=False),  # min!
        Objective(name="f_2", symbol="f_2", func=f_2, maximize=True),  # max!
        Objective(name="f_3", symbol="f_3", func=f_3, maximize=True),  # max!
        Objective(name="f_4", symbol="f_4", func=f_4, maximize=False),  # min!
        Objective(name="f_5", symbol="f_5", func=f_5, maximize=True),  # max!
    ]

    return Problem(
        name="Simple test problem.",
        description="A simple problem for testing purposes.",
        constants=constants,
        variables=variables,
        objectives=objectives,
    )


def zdt1(number_of_variables: int) -> Problem:
    r"""Defines the ZDT1 test problem.

    The problem has a variable number of decision variables and two objective functions to be minimized as 
    follows:

    \begin{align*}
        \min\quad f_1(\textbf{x}) &= x_1 \\
        \min\quad f_2(\textbf{x}) &= g(\textbf{x}) \cdot h(f_1(\textbf{x}), g(\textbf{x}))\\
        g(\textbf{x}) &= 1 + \frac{9}{n-1} \sum_{i=2}^{n} x_i \\
        h(f_1, g) &= 1 - \sqrt{\frac{f_1}{g}}, \\
    \end{align*}

    where $f_1$ and $f_2$ are objective functions, $x_1,\dots,x_n$ are decision variable, $n$
    is the number of decision variables,
    and $g$ and $h$ are auxiliary functions.
    """
    n = number_of_variables

    # function f_1
    f1_symbol = "f_1"
    f1_expr = "1 * x_1"

    # function g
    g_symbol = "g"
    g_expr_1 = f"1 + (9 / ({n} - 1))"
    g_expr_2 = "(" + " + ".join([f"x_{i}" for i in range(2, n + 1)]) + ")"
    g_expr = g_expr_1 + " * " + g_expr_2

    # function h(f, g)
    h_symbol = "h"
    h_expr = f"1 - Sqrt(({f1_expr}) / ({g_expr}))"

    # function f_2
    f2_symbol = "f_2"
    f2_expr = f"{g_symbol} * {h_symbol}"

    variables = [
        Variable(name=f"x_{i}", symbol=f"x_{i}", variable_type="real", lowerbound=0, upperbound=1, initial_value=0.5)
        for i in range(1, n + 1)
    ]

    objectives = [
        Objective(name="f_1", symbol=f1_symbol, func=f1_expr, maximize=False, ideal=0, nadir=1),
        Objective(name="f_2", symbol=f2_symbol, func=f2_expr, maximize=False, ideal=0, nadir=1),
    ]

    extras = [
        ExtraFunction(name="g", symbol=g_symbol, func=g_expr),
        ExtraFunction(name="h", symbol=h_symbol, func=h_expr),
    ]

    return Problem(
        name="zdt1",
        description="The ZDT1 test problem.",
        variables=variables,
        objectives=objectives,
        extra_funcs=extras,
    )


def simple_data_problem() -> Problem:
    """Defines a simple problem with only data-based objective functions."""
    constants = [Constant(name="c", symbol="c", value=1000)]

    n_var = 5
    variables = [
        Variable(
            name=f"y_{i}",
            symbol=f"y_{i}",
            variable_type=VariableTypeEnum.real,
            lowerbound=-50.0,
            upperbound=50.0,
            initial_value=0.1,
        )
        for i in range(1, n_var + 1)
    ]

    n_objectives = 3
    # only the first objective is to be maximized, the rest are to be minimized
    objectives = [
        Objective(
            name=f"g_{i}",
            symbol=f"g_{i}",
            func=None,
            objective_type=ObjectiveTypeEnum.data_based,
            maximize=i == 1,
            ideal=3000 if i == 1 else -60.0 if i == 3 else 0,
            nadir=0 if i == 1 else 15 - 2.0 if i == 3 else 15,
        )
        for i in range(1, n_objectives + 1)
    ]

    constraints = [Constraint(name="cons 1", symbol="c_1", cons_type=ConstraintTypeEnum.EQ, func="y_1 + y_2 - c")]

    data_len = 10
    var_data = {f"y_{i}": [i * 0.5 + j for j in range(data_len)] for i in range(1, n_var + 1)}
    obj_data = {
        "g_1": [sum(var_data[f"y_{j}"][i] for j in range(1, n_var + 1)) ** 2 for i in range(data_len)],
        "g_2": [max(var_data[f"y_{j}"][i] for j in range(1, n_var + 1)) for i in range(data_len)],
        "g_3": [-sum(var_data[f"y_{j}"][i] for j in range(1, n_var + 1)) for i in range(data_len)],
    }

    discrete_def = DiscreteRepresentation(variable_values=var_data, objective_values=obj_data)

    return Problem(
        name="Simple data problem",
        description="Simple problem with all objectives being data-based. Has constraints and a constant also.",
        constants=constants,
        variables=variables,
        objectives=objectives,
        constraints=constraints,
        discrete_representation=discrete_def,
    )


def momip_ti2() -> Problem:
    """Defines the mixed-integer multiobjective optimization problem test instance 2 (TI2).

    The problem has four variables, two continuous and two integer. The Pareto optimal solutions
    hold for solutions with x_1^2 + x_^2 = 0.25 and (x_3, x_4) = {(0, -1), (-1, 0)}.

    References:
        Eichfelder, G., Gerlach, T., & Warnow, L. (n.d.). Test Instances for
            Multiobjective Mixed-Integer Nonlinear Optimization.
    """
    x_1 = Variable(name="x_1", symbol="x_1", variable_type=VariableTypeEnum.real)
    x_2 = Variable(name="x_2", symbol="x_2", variable_type=VariableTypeEnum.real)
    x_3 = Variable(name="x_3", symbol="x_3", variable_type=VariableTypeEnum.integer)
    x_4 = Variable(name="x_4", symbol="x_4", variable_type=VariableTypeEnum.integer)

    f_1 = Objective(
        name="f_1", symbol="f_1", func="x_1 + x_3", objective_type=ObjectiveTypeEnum.analytical, maximize=False
    )
    f_2 = Objective(
        name="f_2", symbol="f_2", func="x_2 + x_4", objective_type=ObjectiveTypeEnum.analytical, maximize=False
    )

    con_1 = Constraint(name="g_1", symbol="g_1", cons_type=ConstraintTypeEnum.LTE, func="x_1**2 + x_2**2 - 0.25")
    con_2 = Constraint(name="g_2", symbol="g_2", cons_type=ConstraintTypeEnum.LTE, func="x_3**2 + x_4**2 - 1")

    return Problem(
        name="MOMIP Test Instance 2",
        description="Test instance 2",
        variables=[x_1, x_2, x_3, x_4],
        constraints=[con_1, con_2],
        objectives=[f_1, f_2],
    )


def momip_ti7() -> Problem:
    r"""Defines the mixed-integer multiobjective optimization problem test instance 7 (T7).

    The problem is defined as follows:

    \begin{align}
        &\min_{\mathbf{x}} & f_1(\mathbf{x}) & = x_1 + x_4 \\
        &\max_{\mathbf{x}} & f_2(\mathbf{x}) & = -(x_2 + x_5) \\
        &\min_{\mathbf{x}} & f_3(\mathbf{x}) & = x_3 + x_6 \\
        &\text{s.t.,}   & x_1^2 +x_2^2 + x_3^2 & \leq 1,\\
        &               & x_4^2 + x_5^2 + x_6^2 & \leq 1,\\
        &               & -1 \leq x_i \leq 1&\;\text{for}\;i=\{1,2,3\},\\
        &               & x_i \in \{-1, 0, 1\}&\;\text{for}\;i=\{4, 5, 6\}.
    \end{align}

    In the problem, $x_1, x_2, x_3$ are real-valued and $x_4, x_5, x_6$ are integer-valued. The problem
    is convex and differentiable.

    The Pareto optimal integer assignments are $(x_4, x_5, x_6) \in {(0,0,-1), (0, -1, 0), (-1,0,0)}$,
    and the real-valued assignments are $\{x_1, x_2, x_3 \in \mathbb{R}^3 |
    x_1^2 + x_2^2 + x_3^2 = 1, x_1 \leq 0, x_2 \leq 0, x_3 \leq 0\}$. Unlike in the original definition,
    $f_2$ is formulated to be maximized instead of minimized.

    References:
        Eichfelder, G., Gerlach, T., & Warnow, L. (n.d.). Test Instances for
            Multiobjective Mixed-Integer Nonlinear Optimization.
    """
    x_1 = Variable(name="x_1", symbol="x_1", variable_type=VariableTypeEnum.real)
    x_2 = Variable(name="x_2", symbol="x_2", variable_type=VariableTypeEnum.real)
    x_3 = Variable(name="x_3", symbol="x_3", variable_type=VariableTypeEnum.real)
    x_4 = Variable(name="x_4", symbol="x_4", variable_type=VariableTypeEnum.integer, lowerbound=-1, upperbound=1)
    x_5 = Variable(name="x_5", symbol="x_5", variable_type=VariableTypeEnum.integer, lowerbound=-1, upperbound=1)
    x_6 = Variable(name="x_6", symbol="x_6", variable_type=VariableTypeEnum.integer, lowerbound=-1, upperbound=1)

    f_1 = Objective(
        name="f_1",
        symbol="f_1",
        func="x_1 + x_4",
        objective_type=ObjectiveTypeEnum.analytical,
        ideal=-3,
        nadir=3,
        maximize=False,
    )
    f_2 = Objective(
        name="f_2",
        symbol="f_2",
        func="-(x_2 + x_5)",
        objective_type=ObjectiveTypeEnum.analytical,
        ideal=3,
        nadir=-3,
        maximize=True,
    )
    f_3 = Objective(
        name="f_3",
        symbol="f_3",
        func="x_3 + x_6",
        objective_type=ObjectiveTypeEnum.analytical,
        ideal=-3,
        nadir=3,
        maximize=False,
    )

    con_1 = Constraint(name="g_1", symbol="g_1", cons_type=ConstraintTypeEnum.LTE, func="x_1**2 + x_2**2 + x_3**2 - 1")
    con_2 = Constraint(name="g_2", symbol="g_2", cons_type=ConstraintTypeEnum.LTE, func="x_4**2 + x_5**2 + x_6**2 - 1")

    return Problem(
        name="MOMIP Test Instance 7",
        description="Test instance 17",
        variables=[x_1, x_2, x_3, x_4, x_5, x_6],
        constraints=[con_1, con_2],
        objectives=[f_1, f_2, f_3],
    )


def pareto_navigator_test_problem() -> Problem:
    r"""Defines the problem utilized in the (convex) Pareto navigator article.

    The problem is defined as follows:

    \begin{align}
        &\min_{\mathbf{x}} & f_1(\mathbf{x}) & = -x_1 - x_2 + 5 \\
        &\min_{\mathbf{x}} & f_2(\mathbf{x}) & = 0.2(x_1^2 -10x_1 + x_2^2 - 4x_2 + 11) \\
        &\min_{\mathbf{x}} & f_3(\mathbf{x}) & = (5 - x_1)(x_2 - 11)\\
        &\text{s.t.,}   & 3x_1 + x_2 - 12 & \leq 0,\\
        &               & 2x_1 + x_2 - 9 & \leq 0,\\
        &               & x_1 + 2x_2 - 12 & \leq 0,\\
        &               & 0 \leq x_1 & \leq 4,\\
        &               & 0 \leq x_2 & \leq 6.
    \end{align}

    The problem comes with seven pre-defined Pareto optimal solutions that were
    utilized in the original article as well. From these, the ideal and nadir
    points of the problem are approximated also.

    References:
        Eskelinen, P., Miettinen, K., Klamroth, K., & Hakanen, J. (2010). Pareto
            navigator for interactive nonlinear multiobjective optimization. OR
            Spectrum, 32(1), 211-227.
    """
    x_1 = Variable(name="x_1", symbol="x_1", variable_type=VariableTypeEnum.real, lowerbound=0, upperbound=4)
    x_2 = Variable(name="x_2", symbol="x_2", variable_type=VariableTypeEnum.real, lowerbound=0, upperbound=6)

    f_1 = Objective(
        name="f_1",
        symbol="f_1",
        func="-x_1 - x_2 + 5",
        objective_type=ObjectiveTypeEnum.analytical,
        ideal=-2.0,
        nadir=5.0,
        maximize=False,
    )
    f_2 = Objective(
        name="f_2",
        symbol="f_2",
        func="0.2*(x_1**2 - 10*x_1 + x_2**2 - 4*x_2 + 11)",
        objective_type=ObjectiveTypeEnum.analytical,
        ideal=-3.1,
        nadir=4.60,
        maximize=False,
    )
    f_3 = Objective(
        name="f_3",
        symbol="f_3",
        func="(5 - x_1) * (x_2 - 11)",
        objective_type=ObjectiveTypeEnum.analytical,
        ideal=-55.0,
        nadir=-14.25,
        maximize=False,
    )

    con_1 = Constraint(name="g_1", symbol="g_1", func="3*x_1 + x_2 - 12", cons_type=ConstraintTypeEnum.LTE)
    con_2 = Constraint(name="g_2", symbol="g_2", func="2*x_1 + x_2 - 9", cons_type=ConstraintTypeEnum.LTE)
    con_3 = Constraint(name="g_3", symbol="g_3", func="x_1 + 2*x_2 - 12", cons_type=ConstraintTypeEnum.LTE)

    representation = DiscreteRepresentation(
        variable_values={"x_1": [0, 0, 0, 0, 0, 0, 0], "x_2": [0, 0, 0, 0, 0, 0, 0]},
        objective_values={
            "f_1": [-2.0, -1.0, 0.0, 1.38, 1.73, 2.48, 5.0],
            "f_2": [0.0, 4.6, -3.1, 0.62, 1.72, 1.45, 2.2],
            "f_3": [-18.0, -25.0, -14.25, -35.33, -38.64, -42.41, -55.0],
        },
        non_dominated=True,
    )

    return Problem(
        name="The (convex) Pareto navigator problem.",
        description="The test problem used in the (convex) Pareto navigator paper.",
        variables=[x_1, x_2],
        objectives=[f_1, f_2, f_3],
        constraints=[con_1, con_2, con_3],
        discrete_representation=representation,
    )


def simple_linear_test_problem() -> Problem:
    """Defines a simple single objective linear problem suitable for testing purposes."""
    variables = [
        Variable(name="x_1", symbol="x_1", variable_type="real", lowerbound=-10, upperbound=10, initial_value=5),
        Variable(name="x_2", symbol="x_2", variable_type="real", lowerbound=-10, upperbound=10, initial_value=5),
    ]

    constants = [Constant(name="c", symbol="c", value=4.2)]

    f_1 = "x_1 + x_2"

    objectives = [
        Objective(name="f_1", symbol="f_1", func=f_1, maximize=False),  # min!
    ]

    con_1 = Constraint(name="g_1", symbol="g_1", cons_type=ConstraintTypeEnum.LTE, func="c - x_1")
    con_2 = Constraint(name="g_2", symbol="g_2", cons_type=ConstraintTypeEnum.LTE, func="0.5*x_1 - x_2")

    return Problem(
        name="Simple linear test problem.",
        description="A simple problem for testing purposes.",
        constants=constants,
        variables=variables,
        constraints=[con_1, con_2],
        objectives=objectives,
    )


def dtlz2(n_variables: int, n_objectives: int) -> Problem:
    r"""Defines the DTLZ2 test problem.

    The objective functions for DTLZ2 are defined as follows, for $i = 1$ to $M$:

    \begin{equation}
        \underset{\mathbf{x}}{\operatorname{min}}
        f_i(\mathbf{x}) = (1+g(\mathbf{x}_M)) \prod_{j=1}^{M-i} \cos\left(x_j \frac{\pi}{2}\right) \times
        \begin{cases}
        1 & \text{if } i=1 \\
        \sin\left(x_{(M-i+1)}\frac{\pi}{2}\right) & \text{otherwise},
        \end{cases}
    \end{equation}

    where

    \begin{equation}
    g(\mathbf{x}_M) = \sum_{x_i \in \mathbf{x}_M} \left( x_i - 0.5 \right)^2,
    \end{equation}

    and $\mathbf{x}_M$ represents the last $n-k$ dimensions of the decision vector.
    Pareto optimal solutions to the DTLZ2 problem consist of $x_i = 0.5$ for
    all $x_i \in\mathbf{x}_{M}$, and $\sum{i=1}^{M} f_i^2 = 1$.

    Args:
        n_variables (int): number of variables.
        n_objectives (int): number of objective functions.

    Returns:
        Problem: an instance of the DTLZ2 problem with `n_variables` variables and `n_objectives` objective
            functions.

    References:
        Deb, K., Thiele, L., Laumanns, M., Zitzler, E. (2005). Scalable Test
            Problems for Evolutionary Multiobjective Optimization. In: Abraham, A.,
            Jain, L., Goldberg, R. (eds) Evolutionary Multiobjective Optimization.
            Advanced Information and Knowledge Processing. Springer.
    """
    # function g
    g_symbol = "g"
    g_expr = " + ".join([f"(x_{i} - 0.5)**2" for i in range(n_objectives, n_variables + 1)])
    g_expr = "1 + " + g_expr

    objectives = []
    for m in range(1, n_objectives + 1):
        # function f_m
        prod_expr = " * ".join([f"Cos(0.5 * {np.pi} * x_{i})" for i in range(1, n_objectives - m + 1)])
        if m > 1:
            prod_expr += f"{' * ' if prod_expr != "" else ""}Sin(0.5 * {np.pi} * x_{n_objectives - m + 1})"
        if prod_expr == "":
            prod_expr = "1"  # When m == n_objectives, the product is empty, implying f_M = g.
        f_m_expr = f"({g_symbol}) * ({prod_expr})"

        objectives.append(
            Objective(
                name=f"f_{m}",
                symbol=f"f_{m}",
                func=f_m_expr,
                maximize=False,
                ideal=0,
                nadir=2,  # Assuming the range of g and the trigonometric functions
                is_convex=False,
                is_linear=False,
                is_twice_differentiable=True,
            )
        )

    variables = [
        Variable(
            name=f"x_{i}",
            symbol=f"x_{i}",
            variable_type=VariableTypeEnum.real,
            lowerbound=0,
            upperbound=1,
            initial_value=1.0,
        )
        for i in range(1, n_variables + 1)
    ]

    extras = [
        ExtraFunction(
            name="g", symbol=g_symbol, func=g_expr, is_convex=False, is_linear=False, is_twice_differentiable=True
        ),
    ]

    return Problem(
        name="dtlz2",
        description="The DTLZ2 test problem.",
        variables=variables,
        objectives=objectives,
        extra_funcs=extras,
    )


def nimbus_test_problem() -> Problem:
    r"""Defines the test problem utilized in the article describing Synchronous NIMBUS.

    Defines the following multiobjective optimization problem:

    \begin{align}
        &\max_{\mathbf{x}} & f_1(\mathbf{x}) &= x_1 x_2\\
        &\min_{\mathbf{x}} & f_2(\mathbf{x}) &= (x_1 - 4)^2 + x_2^2\\
        &\min_{\mathbf{x}} & f_3(\mathbf{x}) &= -x_1 - x_2\\
        &\min_{\mathbf{x}} & f_4(\mathbf{x}) &= x_1 - x_2\\
        &\min_{\mathbf{x}} & f_5(\mathbf{x}) &= 50 x_1^4 + 10 x_2^4 \\
        &\min_{\mathbf{x}} & f_6(\mathbf{x}) &= 30 (x_1 - 5)^4 + 100 (x_2 - 3)^4\\
        &\text{s.t.,}     && 1 \leq x_i \leq 3\quad i=\{1,2\},
    \end{align}

    with the following ideal point
    $\mathbf{z}^\star = \left[9.0, 2.0, -6.0, -2.0, 60.0, 480.0 \right]$ and nadir point
    $\mathbf{z}^\text{nad} = \left[ 1.0, 18.0, -2.0, 2.0, 4860.0, 9280.0 \right]$.

    References:
        Miettinen, K., & Mäkelä, M. M. (2006). Synchronous approach in
            interactive multiobjective optimization. European Journal of Operational
            Research, 170(3), 909–922. https://doi.org/10.1016/j.ejor.2004.07.052


    Returns:
        Problem: the NIMBUS test problem.
    """
    variables = [
        Variable(
            name="x_1",
            symbol="x_1",
            variable_type=VariableTypeEnum.real,
            initial_value=1.0,
            lowerbound=1.0,
            upperbound=3.0,
        ),
        Variable(
            name="x_2",
            symbol="x_2",
            variable_type=VariableTypeEnum.real,
            initial_value=1.0,
            lowerbound=1.0,
            upperbound=3.0,
        ),
    ]

    f_1_expr = "x_1 * x_2"
    f_2_expr = "(x_1 - 4)**2 + x_2**2"
    f_3_expr = "-x_1 - x_2"
    f_4_expr = "x_1 - x_2"
    f_5_expr = "50 * x_1**4 + 10 * x_2**4"
    f_6_expr = "30 * (x_1 - 5)**4 + 100*(x_2 - 3)**4"

    objectives = [
        Objective(
            name="Objective 1",
            symbol="f_1",
            func=f_1_expr,
            maximize=True,
            objective_type=ObjectiveTypeEnum.analytical,
            ideal=9.0,
            nadir=1.0,
        ),
        Objective(
            name="Objective 2",
            symbol="f_2",
            func=f_2_expr,
            maximize=False,
            objective_type=ObjectiveTypeEnum.analytical,
            ideal=2.0,
            nadir=18.0,
        ),
        Objective(
            name="Objective 3",
            symbol="f_3",
            func=f_3_expr,
            maximize=False,
            objective_type=ObjectiveTypeEnum.analytical,
            ideal=-6.0,
            nadir=-2.0,
        ),
        Objective(
            name="Objective 4",
            symbol="f_4",
            func=f_4_expr,
            maximize=False,
            objective_type=ObjectiveTypeEnum.analytical,
            ideal=-2.0,
            nadir=2.0,
        ),
        Objective(
            name="Objective 5",
            symbol="f_5",
            func=f_5_expr,
            maximize=False,
            objective_type=ObjectiveTypeEnum.analytical,
            ideal=60.0,
            nadir=4860.0,
        ),
        Objective(
            name="Objective 6",
            symbol="f_6",
            func=f_6_expr,
            maximize=False,
            objective_type=ObjectiveTypeEnum.analytical,
            ideal=480.0,
            nadir=9280.0,
        ),
    ]

    return Problem(
        name="NIMBUS test problem",
        description="The test problem used in the Synchronous NIMBUS article",
        variables=variables,
        objectives=objectives,
    )


def simple_knapsack() -> Problem:
    r"""Defines a simple multiobjective knapsack problem.

    Given a set of 4 items, each with a weight and three values corresponding to
    different objectives, the problem is defined as follows:

    -   Item 1: weight = 2, values = (5, 10, 15)
    -   Item 2: weight = 3, values = (4, 7, 9)
    -   Item 3: weight = 1, values = (3, 5, 8)
    -   Item 4: weight = 4, values = (2, 3, 5)

    The problem is then to maximize the following functions:

    \begin{align*}
    f_1(x) &= 5x_1 + 4x_2 + 3x_3 + 2x_4 \\
    f_2(x) &= 10x_1 + 7x_2 + 5x_3 + 3x_4 \\
    f_3(x) &= 15x_1 + 9x_2 + 8x_3 + 5x_4 \\
    \text{s.t.}\quad & 2x_1 + 3x_2 + 1x_3 + 4x_4 \leq 7 \\
    & x_i \in \{0,1\} \quad \text{for} \quad i = 1, 2, 3, 4,
    \end{align*}

    where the inequality constraint is a weight constraint. The problem is a binary variable problem.

    Returns:
        Problem: the simple knapsack problem.
    """
    variables = [
        Variable(
            name=f"x_{i}",
            symbol=f"x_{i}",
            variable_type=VariableTypeEnum.binary,
            lowerbound=0,
            upperbound=1,
            initial_value=0,
        )
        for i in range(1, 5)
    ]

    exprs = {
        "f1": "5*x_1 + 4*x_2 + 3*x_3 + 2*x_4",
        "f2": "10*x_1 + 7*x_2 + 5*x_3 + 3*x_4",
        "f3": "15*x_1 + 9*x_2 + 8*x_3 + 5*x_4",
    }

    ideals = {"f1": 15, "f2": 25, "f3": 37}

    objectives = [
        Objective(
            name=f"f_{i}",
            symbol=f"f_{i}",
            func=exprs[f"f{i}"],
            maximize=True,
            ideal=ideals[f"f{i}"],
            nadir=0,
            objective_type=ObjectiveTypeEnum.analytical,
            is_linear=True,
            is_convex=True,
            is_twice_differentiable=True,
        )
        for i in range(1, 4)
    ]

    constraints = [
        Constraint(
            name="Weight constraint",
            symbol="g_w",
            cons_type=ConstraintTypeEnum.LTE,
            func="2*x_1 + 3*x_2 + 1*x_3 + 4*x_4 - 7",
            is_linear=True,
            is_convex=True,
            is_twice_differentiable=True,
        )
    ]

    return Problem(
        name="Simple knapsack",
        description="A simple knapsack problem with three objectives to be maximized.",
        variables=variables,
        objectives=objectives,
        constraints=constraints,
    )


def simple_scenario_test_problem():
    """Returns a simple, scenario-based multiobjective optimization test problem."""
    constants = [Constant(name="c_1", symbol="c_1", value=3)]
    variables = [
        Variable(
            name="x_1",
            symbol="x_1",
            lowerbound=-5.1,
            upperbound=6.2,
            initial_value=0,
            variable_type=VariableTypeEnum.real,
        ),
        Variable(
            name="x_2",
            symbol="x_2",
            lowerbound=-5.2,
            upperbound=6.1,
            initial_value=0,
            variable_type=VariableTypeEnum.real,
        ),
    ]

    constraints = [
        Constraint(
            name="con_1",
            symbol="con_1",
            cons_type=ConstraintTypeEnum.LTE,
            func="x_1 + x_2 - 15",
            is_linear=True,
            is_convex=True,
            is_twice_differentiable=True,
            scenario_keys="s_1",
        ),
        Constraint(
            name="con_2",
            symbol="con_2",
            cons_type=ConstraintTypeEnum.LTE,
            func="x_1 + x_2 - 65",
            is_linear=True,
            is_convex=True,
            is_twice_differentiable=True,
            scenario_keys="s_2",
        ),
        Constraint(
            name="con_3",
            symbol="con_3",
            cons_type=ConstraintTypeEnum.LTE,
            func="x_2 - 50",
            is_linear=True,
            is_convex=True,
            is_twice_differentiable=True,
            scenario_keys=None,
        ),
        Constraint(
            name="con_4",
            symbol="con_4",
            cons_type=ConstraintTypeEnum.LTE,
            func="x_1 - 5",
            is_linear=True,
            is_convex=True,
            is_twice_differentiable=True,
            scenario_keys=["s_1", "s_2"],
        ),
    ]

    expr_1 = "x_1 + x_2"
    expr_2 = "x_1 - x_2"
    expr_3 = "(x_1 - 3)**2 + x_2"
    expr_4 = "c_1 + x_2**2 - x_1"
    expr_5 = "-x_1 - x_2"

    objectives = [
        Objective(
            name="f_1",
            symbol="f_1",
            func=expr_1,
            maximize=False,
            ideal=-100,
            nadir=100,
            objective_type=ObjectiveTypeEnum.analytical,
            is_linear=True,
            is_convex=True,
            is_twice_differentiable=True,
            scenario_keys="s_1",
        ),
        Objective(
            name="f_2",
            symbol="f_2",
            func=expr_2,
            maximize=False,
            ideal=-100,
            nadir=100,
            objective_type=ObjectiveTypeEnum.analytical,
            is_linear=True,
            is_convex=True,
            is_twice_differentiable=True,
            scenario_keys=["s_1", "s_2"],
        ),
        Objective(
            name="f_3",
            symbol="f_3",
            func=expr_3,
            maximize=False,
            ideal=-100,
            nadir=100,
            objective_type=ObjectiveTypeEnum.analytical,
            is_linear=True,
            is_convex=True,
            is_twice_differentiable=True,
            scenario_keys=None,
        ),
        Objective(
            name="f_4",
            symbol="f_4",
            func=expr_4,
            maximize=False,
            ideal=-100,
            nadir=100,
            objective_type=ObjectiveTypeEnum.analytical,
            is_linear=True,
            is_convex=True,
            is_twice_differentiable=True,
            scenario_keys="s_2",
        ),
        Objective(
            name="f_5",
            symbol="f_5",
            func=expr_5,
            maximize=False,
            ideal=-100,
            nadir=100,
            objective_type=ObjectiveTypeEnum.analytical,
            is_linear=True,
            is_convex=True,
            is_twice_differentiable=True,
            scenario_keys="s_2",
        ),
    ]

    extra_funcs = [
        ExtraFunction(
            name="extra_1",
            symbol="extra_1",
            func="5*x_1",
            is_linear=True,
            is_convex=True,
            is_twice_differentiable=True,
            scenario_keys="s_2",
        )
    ]

    return Problem(
        name="Simple scenario test problem",
        description="For testing the implementation of scenario-based problems.",
        variables=variables,
        constants=constants,
        constraints=constraints,
        objectives=objectives,
        extra_funcs=extra_funcs,
        scenario_keys=["s_1", "s_2"],
    )

def re21(
    f: float = 10.0,
    sigma: float = 10.0,
    e: float = 2.0 * 1e5,
    l: float = 200.0
) -> Problem:
    r"""Defines the four bar truss design problem.

    The objective functions and constraints for the four bar truss design problem are defined as follows:

    \begin{align}
        &\min_{\mathbf{x}} & f_1(\mathbf{x}) & = L(2x_1 + \sqrt{2}x_2 + \sqrt{x_3} + x_4) \\
        &\min_{\mathbf{x}} & f_2(\mathbf{x}) & = \frac{FL}{E}\left(\frac{2}{x_1} + \frac{2\sqrt{2}}{x_2}
        - \frac{2\sqrt{2}}{x_3} + \frac{2}{x_4}\right) \\
        &\text{s.t.,}   & \frac{F}{\sigma} \leq x_1 & \leq 3\frac{F}{\sigma},\\
        & & \sqrt{2}\frac{F}{\sigma} \leq x_2 & \leq 3\frac{F}{\sigma},\\
        & & \sqrt{2}\frac{F}{\sigma} \leq x_3 & \leq 3\frac{F}{\sigma},\\
        & & \frac{F}{\sigma} \leq x_4 & \leq 3\frac{F}{\sigma},
    \end{align}

    where $x_1, x_4 \in [a, 3a]$, $x_2, x_3 \in [\sqrt{2}a, 3a]$, and $a = F/\sigma$.
    The parameters are defined as $F = 10$ $kN$, $E = 2e^5$ $kN/cm^2$, $L = 200$ $cm$, and $\sigma = 10$ $kN/cm^2$.

    References:
        Cheng, F. Y., & Li, X. S. (1999). Generalized center method for multiobjective engineering optimization.
            Engineering Optimization, 31(5), 641-661.

        Tanabe, R. & Ishibuchi, H. (2020). An easy-to-use real-world multi-objective
            optimization problem suite. Applied soft computing, 89, 106078.
            https://doi.org/10.1016/j.asoc.2020.106078.

        https://github.com/ryojitanabe/reproblems/blob/master/reproblem_python_ver/reproblem.py

    Args:
        f (float, optional): Force (kN). Defaults to 10.0.
        sigma (float. optional): Stress (kN/cm^2). Defaults to 10.0.
        e (float, optional): Young modulus? (kN/cm^2). Defaults to 2.0 * 1e5.
        l (float, optional): Length (cm). Defaults to 200.0.

    Returns:
        Problem: an instance of the four bar truss design problem.
    """
    a = f / sigma

    x_1 = Variable(
        name="x_1",
        symbol="x_1",
        variable_type=VariableTypeEnum.real,
        lowerbound=a,
        upperbound=3*a,
        initial_value=2*a
    )
    x_2 = Variable(
        name="x_2",
        symbol="x_2",
        variable_type=VariableTypeEnum.real,
        lowerbound=np.sqrt(2.0)*a,
        upperbound=3*a,
        initial_value=2*a
    )
    x_3 = Variable(
        name="x_3",
        symbol="x_3",
        variable_type=VariableTypeEnum.real,
        lowerbound=np.sqrt(2.0)*a,
        upperbound=3*a,
        initial_value=2*a
    )
    x_4 = Variable(
        name="x_4",
        symbol="x_4",
        variable_type=VariableTypeEnum.real,
        lowerbound=a,
        upperbound=3*a,
        initial_value=2*a
    )

    f_1 = Objective(
        name="f_1",
        symbol="f_1",
        func=f"{l} * ((2 * x_1) + {np.sqrt(2.0)} * x_2 + Sqrt(x_3) + x_4)",
        objective_type=ObjectiveTypeEnum.analytical,
        is_linear=False,
        is_convex=False, # Not checked
        is_twice_differentiable=True
    )
    f_2 = Objective(
        name="f_2",
        symbol="f_2",
        func=f"({(f * l) / e} * ((2.0 / x_1) + (2.0 * {np.sqrt(2.0)} / x_2) - (2.0 * {np.sqrt(2.0)} / x_3) + (2.0 / x_4)))",
        objective_type=ObjectiveTypeEnum.analytical,
        is_linear=False,
        is_convex=False, # Not checked
        is_twice_differentiable=True
    )

    return Problem(
        name="RE21",
        description="the four bar truss design problem",
        variables=[x_1, x_2, x_3, x_4],
        objectives=[f_1, f_2]
    )

def re22() -> Problem:
    r"""The reinforced concrete beam design problem.

    The objective functions and constraints for the reinforced concrete beam design problem are defined as follows:

    \begin{align}
        &\min_{\mathbf{x}} & f_1(\mathbf{x}) & = 29.4x_1 + 0.6x_2x_3 \\
        &\min_{\mathbf{x}} & f_2(\mathbf{x}) & = \sum_{i=1}^2 \max\{g_i(\mathbf{x}), 0\} \\
        &\text{s.t.,}   & g_1(\mathbf{x}) & = x_1x_3 - 7.735\frac{x_1^2}{x_2} - 180 \geq 0,\\
        & & g_2(\mathbf{x}) & = 4 - \frac{x_3}{x_2} \geq 0.
    \end{align}

    References:
        Amir, H. M., & Hasegawa, T. (1989). Nonlinear mixed-discrete structural optimization.
            Journal of Structural Engineering, 115(3), 626-646.

        Tanabe, R. & Ishibuchi, H. (2020). An easy-to-use real-world multi-objective
            optimization problem suite. Applied soft computing, 89, 106078.
            https://doi.org/10.1016/j.asoc.2020.106078.

        https://github.com/ryojitanabe/reproblems/blob/master/reproblem_python_ver/reproblem.py

    Returns:
        Problem: an instance of the reinforced concrete beam design problem.
    """
    x_2 = Variable(
        name="x_2",
        symbol="x_2",
        variable_type=VariableTypeEnum.real,
        lowerbound=0,
        upperbound=20,
        initial_value=10
    )
    x_3 = Variable(
        name="x_3",
        symbol="x_3",
        variable_type=VariableTypeEnum.real,
        lowerbound=0,
        upperbound=40,
        initial_value=20
    )

    # x_1 pre-defined discrete values
    feasible_values = np.array([0.20, 0.31, 0.40, 0.44, 0.60, 0.62, 0.79, 0.80, 0.88, 0.93,
                            1.0, 1.20, 1.24, 1.32, 1.40, 1.55, 1.58, 1.60, 1.76, 1.80,
                            1.86, 2.0, 2.17, 2.20, 2.37, 2.40, 2.48, 2.60, 2.64, 2.79,
                            2.80, 3.0, 3.08, 3.10, 3.16, 3.41, 3.52, 3.60, 3.72, 3.95,
                            3.96, 4.0, 4.03, 4.20, 4.34, 4.40, 4.65, 4.74, 4.80, 4.84,
                            5.0, 5.28, 5.40, 5.53, 5.72, 6.0, 6.16, 6.32, 6.60, 7.11,
                            7.20, 7.80, 7.90, 8.0, 8.40, 8.69, 9.0, 9.48, 10.27, 11.0,
                            11.06, 11.85, 12.0, 13.0, 14.0, 15.0])

    variables = [x_2, x_3]

    # forming a set of variables and a constraint to make sure x_1 is from the set of feasible values
    x_1_eprs = []
    for i in range(len(feasible_values)):
        x = Variable(
            name=f"x_1_{i}",
            symbol=f"x_1_{i}",
            variable_type=VariableTypeEnum.binary,
            lowerbound=0,
            upperbound=1
        )
        variables.append(x)
        expr = f"x_1_{i} * {feasible_values[i]}"
        x_1_eprs.append(expr)
    x_1_eprs = " + ".join(x_1_eprs)

    sum_expr = [f"x_1_{i}" for i in range(len(feasible_values))]
    sum_expr = " + ".join(sum_expr) + " - 1"

    x_1_con = Constraint(
        name="x_1_con",
        symbol="x_1_con",
        cons_type=ConstraintTypeEnum.EQ,
        func=sum_expr,
        is_linear=True
    )

    g_1 = Constraint(
        name="g_1",
        symbol="g_1",
        cons_type=ConstraintTypeEnum.LTE,
        func=f"- (({x_1_eprs}) * x_3 - 7.735 * (({x_1_eprs})**2 / x_2) - 180)",
        is_linear=False,
        is_convex=False, # Not checked
        is_twice_differentiable=True
    )
    g_2 = Constraint(
        name="g_2",
        symbol="g_2",
        cons_type=ConstraintTypeEnum.LTE,
        func="-(4 - x_3 / x_2)",
        is_linear=False,
        is_convex=False, # Not checked
        is_twice_differentiable=True
    )

    f_1 = Objective(
        name="f_1",
        symbol="f_1",
        func=f"29.4 * ({x_1_eprs}) + 0.6 * x_2 * x_3",
        objective_type=ObjectiveTypeEnum.analytical,
        is_linear=False,
        is_convex=False, # Not checked
        is_twice_differentiable=True
    )
    f_2 = Objective(
        name="f_2",
        symbol="f_2",
        func=f"Max(({x_1_eprs}) * x_3 - 7.735 * (({x_1_eprs})**2 / x_2) - 180, 0) + Max(4 - x_3 / x_2, 0)",
        objective_type=ObjectiveTypeEnum.analytical,
        is_linear=False,
        is_convex=False, # Not checked
        is_twice_differentiable=False
    )
    return Problem(
        name="re22",
        description="The reinforced concrete beam design problem",
        variables=variables,
        objectives=[f_1, f_2],
        constraints=[g_1, g_2, x_1_con]
    )

def re23() -> Problem:
    r"""The pressure vessel design problem.

    The objective functions and constraints for the pressure vessel design problem are defined as follows:

    \begin{align}
        &\min_{\mathbf{x}} & f_1(\mathbf{x}) & = 0.6224x_1x_3x_4 + 1.7781x_2x_3^2 + 3.1661x_1^2x_4 + 19.84x_1^2x_3 \\
        &\min_{\mathbf{x}} & f_2(\mathbf{x}) & = \sum_{i=1}^3 \max\{g_i(\mathbf{x}), 0\} \\
        &\text{s.t.,}   & g_1(\mathbf{x}) & = -x_1 + 0.0193x_3 \leq 0,\\
        & & g_2(\mathbf{x}) & = -x_2 + 0.00954x_3 \leq 0, \\
        & & g_3(\mathbf{x}) & = -\pi x_3^2x_4 - \frac{4}{3}\pi x_3^3 + 1\,296\,000 \leq 0.
    \end{align}

    References:
        Kannan, B. K., & Kramer, S. N. (1994). An augmented Lagrange multiplier based method
            for mixed integer discrete continuous optimization and its applications to mechanical design.

        Tanabe, R. & Ishibuchi, H. (2020). An easy-to-use real-world multi-objective
            optimization problem suite. Applied soft computing, 89, 106078.
            https://doi.org/10.1016/j.asoc.2020.106078.

        https://github.com/ryojitanabe/reproblems/blob/master/reproblem_python_ver/reproblem.py

    Returns:
        Problem: an instance of the pressure vessel design problem.
    """
    x_1 = Variable(
        name="x_1",
        symbol="x_1",
        variable_type=VariableTypeEnum.integer,
        lowerbound=1,
        upperbound=100
    )
    x_2 = Variable(
        name="x_2",
        symbol="x_2",
        variable_type=VariableTypeEnum.integer,
        lowerbound=1,
        upperbound=100
    )
    x_3 = Variable(
        name="x_3",
        symbol="x_3",
        variable_type=VariableTypeEnum.real,
        lowerbound=10,
        upperbound=200
    )
    x_4 = Variable(
        name="x_4",
        symbol="x_4",
        variable_type=VariableTypeEnum.real,
        lowerbound=10,
        upperbound=240
    )

    # variables x_1 and x_2 are integer multiples of 0.0625
    x_1_exprs = "(0.0625 * x_1)"
    x_2_exprs = "(0.0625 * x_2)"

    g_1 = Constraint(
        name="g_1",
        symbol="g_1",
        cons_type=ConstraintTypeEnum.LTE,
        func=f"-({x_1_exprs} - 0.0193 * x_3)",
        is_linear=True,
        is_convex=False, # Not checked
        is_twice_differentiable=True
    )
    g_2 = Constraint(
        name="g_2",
        symbol="g_2",
        cons_type=ConstraintTypeEnum.LTE,
        func=f"-({x_2_exprs} - 0.00954 * x_3)",
        is_linear=True,
        is_convex=False, # Not checked
        is_twice_differentiable=True
    )
    g_3 = Constraint(
        name="g_3",
        symbol="g_3",
        cons_type=ConstraintTypeEnum.LTE,
        func=f"-({np.pi} * x_3**2 * x_4 + (4/3) * {np.pi} * x_3**3 - 1296000)",
        is_linear=False,
        is_convex=False, # Not checked
        is_twice_differentiable=True
    )

    f_1 = Objective(
        name="f_1",
        symbol="f_1",
        func=f"0.6224 * {x_1_exprs} * x_3 * x_4 + (1.7781 * {x_2_exprs} * x_3**2) + (3.1661 * {x_1_exprs}**2 * x_4) + (19.84 * {x_1_exprs}**2 * x_3)",
        objective_type=ObjectiveTypeEnum.analytical,
        is_linear=False,
        is_convex=False, # Not checked
        is_twice_differentiable=True
    )
    f_2 = Objective(
        name="f_2",
        symbol="f_2",
        func=f"Max({x_1_exprs} - 0.0193 * x_3, 0) + Max({x_2_exprs} - 0.00954 * x_3, 0) + Max({np.pi} * x_3**2 * x_4 + (4/3) * {np.pi} * x_3**3 - 1296000, 0)",
        objective_type=ObjectiveTypeEnum.analytical,
        is_linear=False,
        is_convex=False, # Not checked
        is_twice_differentiable=False
    )
    return Problem(
        name="re23",
        description="The pressure vessel design problem",
        variables=[x_1, x_2, x_3, x_4],
        objectives=[f_1, f_2],
        constraints=[g_1, g_2, g_3]
    )

def re24() -> Problem:
    r"""The hatch cover design problem.

    The objective functions and constraints for the hatch cover design problem are defined as follows:

    \begin{align}
        &\min_{\mathbf{x}} & f_1(\mathbf{x}) & = x_1 + 120x_2 \\
        &\min_{\mathbf{x}} & f_2(\mathbf{x}) & = \sum_{i=1}^4 \max\{g_i(\mathbf{x}), 0\} \\
        &\text{s.t.,}   & g_1(\mathbf{x}) & = 1.0 - \frac{\sigma_b}{\sigma_{b,max}} \geq 0,\\
        & & g_2(\mathbf{x}) & = 1.0 - \frac{\tau}{\tau_{max}} \geq 0, \\
        & & g_3(\mathbf{x}) & = 1.0 - \frac{\delta}{\delta_{max}} \geq 0, \\
        & & g_4(\mathbf{x}) & = 1.0 - \frac{\sigma_b}{\sigma_{k}} \geq 0,
    \end{align}

    where $x_1 \in [0.5, 4]$ and $x_2 \in [4, 50]$. The parameters are defined as $\sigma_{b,max} = 700 kg/cm^2$,
    $\tau_{max} = 450 kg/cm$, $\delta_{max} = 1.5 cm$, $\sigma_k = Ex_1^2/100 kg/cm^2$,
    $\sigma_b = 4500/(x_1x_2) kg/cm^2$, $\tau = 1800/x_2 kg/cm^2$, $\delta = 56.2 \times 10^4/(Ex_1x_2^2)$,
    and $E = 700\,000 kg/cm^2$.

    References:
        Amir, H. M., & Hasegawa, T. (1989). Nonlinear mixed-discrete structural optimization.
            Journal of Structural Engineering, 115(3), 626-646.

        Tanabe, R. & Ishibuchi, H. (2020). An easy-to-use real-world multi-objective
            optimization problem suite. Applied soft computing, 89, 106078.
            https://doi.org/10.1016/j.asoc.2020.106078.

        https://github.com/ryojitanabe/reproblems/blob/master/reproblem_python_ver/reproblem.py

    Returns:
        Problem: an instance of the hatch cover design problem.
    """
    x_1 = Variable(
        name="x_1",
        symbol="x_1",
        variable_type=VariableTypeEnum.real,
        lowerbound=0.5,
        upperbound=4
    )
    x_2 = Variable(
        name="x_2",
        symbol="x_2",
        variable_type=VariableTypeEnum.real,
        lowerbound=4,
        upperbound=50
    )

    sigma_b = "(4500 / (x_1 * x_2))"
    sigma_k = "((700000 * x_1**2) / 100)"
    tau = "(1800 / x_2)"
    delta = "(56.2 * 10**4 / (700000 * x_1 * x_2**2))"

    g_1 = Constraint(
        name="g_1",
        symbol="g_1",
        cons_type=ConstraintTypeEnum.LTE,
        func=f"-(1 - {sigma_b} / 700)",
        is_linear=False,
        is_convex=False, # Not checked
        is_twice_differentiable=True
    )
    g_2 = Constraint(
        name="g_2",
        symbol="g_2",
        cons_type=ConstraintTypeEnum.LTE,
        func=f"-(1 - {tau} / 450)",
        is_linear=False,
        is_convex=False, # Not checked
        is_twice_differentiable=True
    )
    g_3 = Constraint(
        name="g_3",
        symbol="g_3",
        cons_type=ConstraintTypeEnum.LTE,
        func=f"-(1 - {delta} / 1.5)",
        is_linear=False,
        is_convex=False, # Not checked
        is_twice_differentiable=True
    )
    g_4 = Constraint(
        name="g_4",
        symbol="g_4",
        cons_type=ConstraintTypeEnum.LTE,
        func=f"-(1 - {sigma_b} / {sigma_k})",
        is_linear=False,
        is_convex=False, # Not checked
        is_twice_differentiable=True
    )

    f_1 = Objective(
        name="f_1",
        symbol="f_1",
        func="x_1 + 120 * x_2",
        objective_type=ObjectiveTypeEnum.analytical,
        is_linear=True,
        is_convex=False, # Not checked
        is_twice_differentiable=True
    )
    f_2 = Objective(
        name="f_2",
        symbol="f_2",
        func=f"Max(1 - {sigma_b} / 700, 0) + Max(1 - {tau} / 450, 0) + Max(1 - {delta} / 1.5, 0) + Max(1 - {sigma_b} / {sigma_k}, 0)",
        objective_type=ObjectiveTypeEnum.analytical,
        is_linear=False,
        is_convex=False, # Not checked
        is_twice_differentiable=False
    )
    return Problem(
        name="re24",
        description="The hatch cover design problem",
        variables=[x_1, x_2],
        objectives=[f_1, f_2],
        constraints=[g_1, g_2, g_3, g_4]
    )

<<<<<<< HEAD
def re25() -> Problem:
    x_1 = Variable(
        name="x_1",
        symbol="x_1",
        variable_type=VariableTypeEnum.integer,
        lowerbound=1,
        upperbound=70
    )
    x_2 = Variable(
        name="x_2",
        symbol="x_2",
        variable_type=VariableTypeEnum.real,
        lowerbound=0.6,
        upperbound=30
    )

    feasible_values = np.array([0.009, 0.0095, 0.0104, 0.0118, 0.0128, 0.0132, 0.014, 0.015, 0.0162, 0.0173,
                                0.018, 0.02, 0.023, 0.025, 0.028, 0.032, 0.035, 0.041, 0.047, 0.054, 0.063,
                                0.072, 0.08, 0.092, 0.105, 0.12, 0.135, 0.148, 0.162, 0.177, 0.192, 0.207,
                                0.225, 0.244, 0.263, 0.283, 0.307, 0.331, 0.362, 0.394, 0.4375, 0.5])

    variables = [x_1, x_2]

    # forming a set of variables and a constraint to make sure x_1 is from the set of feasible values
    x_3_eprs = []
    for i in range(len(feasible_values)):
        x = Variable(
            name=f"x_3_{i}",
            symbol=f"x_3_{i}",
            variable_type=VariableTypeEnum.binary,
            lowerbound=0,
            upperbound=1
        )
        variables.append(x)
        expr = f"x_3_{i} * {feasible_values[i]}"
        x_3_eprs.append(expr)
    x_3_eprs = " + ".join(x_3_eprs)

    sum_expr = [f"x_3_{i}" for i in range(len(feasible_values))]
    sum_expr = " + ".join(sum_expr) + " - 1"

    x_3_con = Constraint(
        name="x_3_con",
        symbol="x_3_con",
        cons_type=ConstraintTypeEnum.EQ,
        func=sum_expr
    )

    c_f = f"((4 * (x_2 / {x_3_eprs}) - 1) / (4 * (x_2 / {x_3_eprs}) - 4) + ((0.615 * {x_3_eprs}) / x_2))"
    k = f"((11.5 * 10**6 * {x_3_eprs}**4) / (8 * x_1 * x_2**3))"
    sigma_p = f"(300 / {k})"
    l_f = f"((1000 / {k}) + (1.05 * (x_1 + 2) * {x_3_eprs}))"

    g_1_exprs = f"(8 * {c_f} * 1000 * x_2) / ({np.pi} * {x_3_eprs}**3) - 189000"
    g_2_exprs = f"{l_f} - 14"
    g_3_exprs = f"3 - (x_2 / {x_3_eprs})"
    g_4_exprs = f"{sigma_p} - 6"
    g_5_exprs = f"{sigma_p} + ((1000 - 300) / {k}) + 1.05 * (x_1 + 2) * {x_3_eprs} - {l_f}"
    g_6_exprs = f"1.25 - ((1000 - 300) / {k})"

    g_1 = Constraint(
        name="g_1",
        symbol="g_1",
        cons_type=ConstraintTypeEnum.LTE,
        func=g_1_exprs
    )
    g_2 = Constraint(
        name="g_2",
        symbol="g_2",
        cons_type=ConstraintTypeEnum.LTE,
        func=g_2_exprs
    )
    g_3 = Constraint(
        name="g_3",
        symbol="g_3",
        cons_type=ConstraintTypeEnum.LTE,
        func=g_3_exprs
    )
    g_4 = Constraint(
        name="g_4",
        symbol="g_4",
        cons_type=ConstraintTypeEnum.LTE,
        func=g_4_exprs
    )
    g_5 = Constraint(
        name="g_5",
        symbol="g_5",
        cons_type=ConstraintTypeEnum.LTE,
        func=g_5_exprs
    )
    g_6 = Constraint(
        name="g_6",
        symbol="g_6",
        cons_type=ConstraintTypeEnum.LTE,
        func=g_6_exprs
    )

    f_1 = Objective(
        name="f_1",
        symbol="f_1",
        func=f"({np.pi}**2 * x_2 * {x_3_eprs}**2 * (x_1 + 2)) / 4",
        objective_type=ObjectiveTypeEnum.analytical
    )
    f_2 = Objective(
        name="f_2",
        symbol="f_2",
        func=f"Max({g_1_exprs}, 0) + Max({g_2_exprs}, 0) + Max({g_3_exprs}, 0) + Max({g_4_exprs}, 0) + Max({g_5_exprs}, 0) + Max({g_6_exprs}, 0)",
        objective_type=ObjectiveTypeEnum.analytical
    )
    return Problem(
        name="re25",
        description="",
        variables=variables,
        objectives=[f_1, f_2],
        constraints=[g_1, g_2, g_3, g_4, g_5, g_6, x_3_con]
    )

=======
def simple_knapsack_vectors():
    """Define a simpl variant of the knapsack problem that utilizes vectors (TensorVaribale and TensorConstant)."""
    n_items = 4
    weight_values = [2, 3, 4, 5]
    profit_values = [3, 5, 6, 8]
    efficiency_values = [4, 2, 7, 3]

    max_weight = Constant(name="Maximum weights", symbol="w_max", value=5)

    weights = TensorConstant(name="Weights of the items", symbol="W", shape=[len(weight_values)], values=weight_values)
    profits = TensorConstant(name="Profits", symbol="P", shape=[len(profit_values)], values=profit_values)
    efficiencies = TensorConstant(
        name="Efficiencies", symbol="E", shape=[len(efficiency_values)], values=efficiency_values
    )

    choices = TensorVariable(
        name="Chosen items",
        symbol="X",
        shape=[n_items],
        variable_type="binary",
        lowerbounds=n_items * [0],
        upperbounds=n_items * [1],
        initial_values=n_items * [1],
    )

    profit_objective = Objective(
        name="max profit",
        symbol="f_1",
        func="P@X",
        maximize=True,
        ideal=8,
        nadir=0,
        is_linear=True,
        is_convex=False,
        is_twice_differentiable=False,
    )

    efficiency_objective = Objective(
        name="max efficiency",
        symbol="f_2",
        func="E@X",
        maximize=True,
        ideal=7,
        nadir=0,
        is_linear=True,
        is_convex=False,
        is_twice_differentiable=False,
    )

    weight_constraint = Constraint(
        name="Weight constraint",
        symbol="g_1",
        cons_type="<=",
        func="W@X - w_max",
        is_linear=True,
        is_convex=False,
        is_twice_differentiable=False,
    )

    return Problem(
        name="Simple two-objective Knapsack problem",
        description="A simple variant of the classic combinatorial problem.",
        constants=[max_weight, weights, profits, efficiencies],
        variables=[choices],
        objectives=[profit_objective, efficiency_objective],
        constraints=[weight_constraint],
    )


>>>>>>> 4fe7beeb
if __name__ == "__main__":
    #problem = simple_scenario_test_problem()
    #print(problem.model_dump_json(indent=2))
    problem = re25()

    from desdeo.problem import GenericEvaluator
    evaluator = GenericEvaluator(problem)

    xs = {"x_1": 35, "x_2": 15.5}
    for i in range(len(problem.variables) - 2):
        if i == 32:
            xs[f"x_3_{i}"] = 1
        else:
            xs[f"x_3_{i}"] = 0

    print(problem.variables, xs)

    res = evaluator.evaluate(xs)

    obj_values = [res[obj.symbol][0] for obj in problem.objectives]
    print(obj_values)

<|MERGE_RESOLUTION|>--- conflicted
+++ resolved
@@ -1503,7 +1503,6 @@
         constraints=[g_1, g_2, g_3, g_4]
     )
 
-<<<<<<< HEAD
 def re25() -> Problem:
     x_1 = Variable(
         name="x_1",
@@ -1621,9 +1620,8 @@
         constraints=[g_1, g_2, g_3, g_4, g_5, g_6, x_3_con]
     )
 
-=======
 def simple_knapsack_vectors():
-    """Define a simpl variant of the knapsack problem that utilizes vectors (TensorVaribale and TensorConstant)."""
+    """Define a simple variant of the knapsack problem that utilizes vectors (TensorVaribale and TensorConstant)."""
     n_items = 4
     weight_values = [2, 3, 4, 5]
     profit_values = [3, 5, 6, 8]
@@ -1690,8 +1688,6 @@
         constraints=[weight_constraint],
     )
 
-
->>>>>>> 4fe7beeb
 if __name__ == "__main__":
     #problem = simple_scenario_test_problem()
     #print(problem.model_dump_json(indent=2))
