--- conflicted
+++ resolved
@@ -3,12 +3,8 @@
 import numpy as np
 import pytest
 
-<<<<<<< HEAD
-from desdeo.problem import GenericEvaluator, dtlz2, forest_problem
+from desdeo.problem import GenericEvaluator, dtlz2, re21, re22, re23, re24, forest_problem
 from desdeo.tools import GurobipySolver
-=======
-from desdeo.problem import GenericEvaluator, dtlz2, re21, re22, re23, re24
->>>>>>> 266fbc36
 
 
 def test_dtlz2():
@@ -36,7 +32,69 @@
 
     assert sum(res[obj.symbol][0] ** 2 for obj in problem.objectives) != 1.0
 
-<<<<<<< HEAD
+def test_re21():
+    """Test that the four bar truss design problem evaluates correctly."""
+    problem = re21()
+
+    evaluator = GenericEvaluator(problem)
+
+    xs = {f"{var.symbol}": [2] for var in problem.variables}
+
+    res = evaluator.evaluate(xs)
+    obj_symbols = [obj.symbol for obj in problem.objectives]
+
+    objective_values = res[obj_symbols].to_numpy()[0]
+    assert np.allclose(objective_values, np.array([2048.528137, 0.02]))
+
+def test_re22():
+    """Test that the reinforced concrete beam design problem evaluates correctly."""
+    problem = re22()
+
+    evaluator = GenericEvaluator(problem)
+
+    xs = {"x_2": [10], "x_3": [20]}
+    for i in range(len(problem.variables) - 2):
+        if i == 68:
+            xs[f"x_1_{i}"] = [1.0]
+        else:
+            xs[f"x_1_{i}"] = [0.0]
+
+    res = evaluator.evaluate(xs)
+
+    obj_values = [res[obj.symbol][0] for obj in problem.objectives]
+    assert np.allclose(obj_values, np.array([421.938, 2]))
+
+def test_re23():
+    """Test that the pressure vessel design problem evaluates correctly."""
+    problem = re23()
+
+    evaluator = GenericEvaluator(problem)
+
+    xs = [{"x_1": 50, "x_2": 50, "x_3": 10, "x_4": 10}, {"x_1": 11, "x_2": 63, "x_3": 78, "x_4": 187}]
+    expected_result = np.array([[2996.845703, 5.9616],[49848.35467, 4266017.057]])
+
+    res = evaluator.evaluate(xs)
+
+    for i in range(len(res)):
+        obj_values = np.array([res[obj.symbol][i] for obj in problem.objectives])
+        assert np.allclose(obj_values, expected_result[i])
+
+def test_re24():
+    """Test that the hatch cover design problem evaluates correctly."""
+    problem = re24()
+
+    evaluator = GenericEvaluator(problem)
+
+    xs = [{"x_1": 2, "x_2": 20}, {"x_1": 3.3, "x_2": 41.7}]
+    expected_result = np.array([[2402, 3.63459881], [5007.3, 3.8568386109]])
+
+    res = evaluator.evaluate(xs)
+
+    for i in range(len(res)):
+        obj_values = np.array([res[obj.symbol][i] for obj in problem.objectives])
+        assert np.allclose(obj_values, expected_result[i])
+
+
 
 @pytest.mark.forest_problem
 def test_forest_problem():
@@ -129,67 +187,4 @@
     res = solver.solve("f_3_min")
     assert np.isclose(res.optimal_objectives["f_1"], 10885.988)
     assert np.isclose(res.optimal_objectives["f_2"], -2202.283)
-    assert np.isclose(res.optimal_objectives["f_3"], 154240.330)
-=======
-def test_re21():
-    """Test that the four bar truss design problem evaluates correctly."""
-    problem = re21()
-
-    evaluator = GenericEvaluator(problem)
-
-    xs = {f"{var.symbol}": [2] for var in problem.variables}
-
-    res = evaluator.evaluate(xs)
-    obj_symbols = [obj.symbol for obj in problem.objectives]
-
-    objective_values = res[obj_symbols].to_numpy()[0]
-    assert np.allclose(objective_values, np.array([2048.528137, 0.02]))
-
-def test_re22():
-    """Test that the reinforced concrete beam design problem evaluates correctly."""
-    problem = re22()
-
-    evaluator = GenericEvaluator(problem)
-
-    xs = {"x_2": [10], "x_3": [20]}
-    for i in range(len(problem.variables) - 2):
-        if i == 68:
-            xs[f"x_1_{i}"] = [1.0]
-        else:
-            xs[f"x_1_{i}"] = [0.0]
-
-    res = evaluator.evaluate(xs)
-
-    obj_values = [res[obj.symbol][0] for obj in problem.objectives]
-    assert np.allclose(obj_values, np.array([421.938, 2]))
-
-def test_re23():
-    """Test that the pressure vessel design problem evaluates correctly."""
-    problem = re23()
-
-    evaluator = GenericEvaluator(problem)
-
-    xs = [{"x_1": 50, "x_2": 50, "x_3": 10, "x_4": 10}, {"x_1": 11, "x_2": 63, "x_3": 78, "x_4": 187}]
-    expected_result = np.array([[2996.845703, 5.9616],[49848.35467, 4266017.057]])
-
-    res = evaluator.evaluate(xs)
-
-    for i in range(len(res)):
-        obj_values = np.array([res[obj.symbol][i] for obj in problem.objectives])
-        assert np.allclose(obj_values, expected_result[i])
-
-def test_re24():
-    """Test that the hatch cover design problem evaluates correctly."""
-    problem = re24()
-
-    evaluator = GenericEvaluator(problem)
-
-    xs = [{"x_1": 2, "x_2": 20}, {"x_1": 3.3, "x_2": 41.7}]
-    expected_result = np.array([[2402, 3.63459881], [5007.3, 3.8568386109]])
-
-    res = evaluator.evaluate(xs)
-
-    for i in range(len(res)):
-        obj_values = np.array([res[obj.symbol][i] for obj in problem.objectives])
-        assert np.allclose(obj_values, expected_result[i])
->>>>>>> 266fbc36
+    assert np.isclose(res.optimal_objectives["f_3"], 154240.330)