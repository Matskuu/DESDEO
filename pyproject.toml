--- conflicted
+++ resolved
@@ -45,11 +45,8 @@
 bcrypt = { version = "^4.1.2", optional = true }
 mkdocs-include-markdown-plugin = { extras = ["cache"], version = "^6.0.5" }
 gurobipy = "^11.0.1"                                                             #96
-<<<<<<< HEAD
 asyncpg = { version = "0.29.0", optional = true }
 sqlmodel = "^0.0.22"
-=======
->>>>>>> 75956781
 
 [tool.poetry.extras]
 standard = ["polars"]
